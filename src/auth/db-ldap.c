--- conflicted
+++ resolved
@@ -61,14 +61,8 @@
 	const ARRAY_TYPE(ldap_field) *attr_map;
 	unsigned int attr_idx;
 
-<<<<<<< HEAD
 	/* attribute name => value */
 	HASH_TABLE(char *, struct db_ldap_value *) ldap_attrs;
-	struct var_expand_table *var_table;
-=======
-	/* ldap_attr_name => struct db_ldap_value */
-	struct hash_table *ldap_attrs;
->>>>>>> be83284a
 
 	const char *val_1_arr[2];
 	string_t *var, *debug;
