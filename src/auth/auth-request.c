/* Copyright (c) 2002-2013 Dovecot authors, see the included COPYING file */

#include "auth-common.h"
#include "ioloop.h"
#include "buffer.h"
#include "hash.h"
#include "sha1.h"
#include "hex-binary.h"
#include "str.h"
#include "safe-memset.h"
#include "str-sanitize.h"
#include "strescape.h"
#include "var-expand.h"
#include "dns-lookup.h"
#include "auth-cache.h"
#include "auth-request.h"
#include "auth-request-handler.h"
#include "auth-client-connection.h"
#include "auth-master-connection.h"
#include "passdb.h"
#include "passdb-blocking.h"
#include "passdb-cache.h"
#include "passdb-template.h"
#include "userdb-blocking.h"
#include "userdb-template.h"
#include "password-scheme.h"

#include <stdlib.h>
#include <sys/stat.h>

#define AUTH_DNS_SOCKET_PATH "dns-client"
#define AUTH_DNS_DEFAULT_TIMEOUT_MSECS (1000*10)
#define AUTH_DNS_WARN_MSECS 500
#define CACHED_PASSWORD_SCHEME "SHA1"

struct auth_request_proxy_dns_lookup_ctx {
	struct auth_request *request;
	auth_request_proxy_cb_t *callback;
	struct dns_lookup *dns_lookup;
};

unsigned int auth_request_state_count[AUTH_REQUEST_STATE_MAX];

static void get_log_prefix(string_t *str, struct auth_request *auth_request,
			   const char *subsystem);

struct auth_request *
auth_request_new(const struct mech_module *mech)
{
	struct auth_request *request;

	request = mech->auth_new();

	request->state = AUTH_REQUEST_STATE_NEW;
	auth_request_state_count[AUTH_REQUEST_STATE_NEW]++;

	request->refcount = 1;
	request->last_access = ioloop_time;
	request->session_pid = (pid_t)-1;

	request->set = global_auth_settings;
	request->mech = mech;
	request->mech_name = mech == NULL ? NULL : mech->mech_name;
	request->extra_fields = auth_fields_init(request->pool);
	return request;
}

struct auth_request *auth_request_new_dummy(void)
{
	struct auth_request *request;
	pool_t pool;

	pool = pool_alloconly_create("auth_request", 1024);
	request = p_new(pool, struct auth_request, 1);
	request->pool = pool;

	request->state = AUTH_REQUEST_STATE_NEW;
	auth_request_state_count[AUTH_REQUEST_STATE_NEW]++;

	request->refcount = 1;
	request->last_access = ioloop_time;
	request->session_pid = (pid_t)-1;
	request->set = global_auth_settings;
	request->extra_fields = auth_fields_init(request->pool);
	return request;
}

void auth_request_set_state(struct auth_request *request,
			    enum auth_request_state state)
{
	if (request->state == state)
		return;

	i_assert(auth_request_state_count[request->state] > 0);
	auth_request_state_count[request->state]--;
	auth_request_state_count[state]++;

	request->state = state;
	auth_refresh_proctitle();
}

void auth_request_init(struct auth_request *request)
{
	struct auth *auth;

	auth = auth_request_get_auth(request);
	request->set = auth->set;
	request->passdb = auth->passdbs;
	request->userdb = auth->userdbs;
}

struct auth *auth_request_get_auth(struct auth_request *request)
{
	return auth_find_service(request->service);
}

void auth_request_success(struct auth_request *request,
			  const void *data, size_t data_size)
{
	i_assert(request->state == AUTH_REQUEST_STATE_MECH_CONTINUE);

	if (request->failed || !request->passdb_success) {
		/* password was valid, but some other check failed. */
		auth_request_fail(request);
		return;
	}

	request->successful = TRUE;
	if (data_size > 0 && !request->final_resp_ok) {
		/* we'll need one more SASL round, since client doesn't support
		   the final SASL response */
		auth_request_handler_reply_continue(request, data, data_size);
		return;
	}

	auth_request_set_state(request, AUTH_REQUEST_STATE_FINISHED);
	auth_request_refresh_last_access(request);
	auth_request_handler_reply(request, AUTH_CLIENT_RESULT_SUCCESS,
				   data, data_size);
}

void auth_request_fail(struct auth_request *request)
{
	i_assert(request->state == AUTH_REQUEST_STATE_MECH_CONTINUE);

	auth_request_set_state(request, AUTH_REQUEST_STATE_FINISHED);
	auth_request_refresh_last_access(request);
	auth_request_handler_reply(request, AUTH_CLIENT_RESULT_FAILURE, "", 0);
}

void auth_request_internal_failure(struct auth_request *request)
{
	request->internal_failure = TRUE;
	auth_request_fail(request);
}

void auth_request_ref(struct auth_request *request)
{
	request->refcount++;
}

void auth_request_unref(struct auth_request **_request)
{
	struct auth_request *request = *_request;

	*_request = NULL;
	i_assert(request->refcount > 0);
	if (--request->refcount > 0)
		return;

	auth_request_state_count[request->state]--;
	auth_refresh_proctitle();

	if (request->mech_password != NULL) {
		safe_memset(request->mech_password, 0,
			    strlen(request->mech_password));
	}

	if (request->dns_lookup_ctx != NULL)
		dns_lookup_abort(&request->dns_lookup_ctx->dns_lookup);
	if (request->to_abort != NULL)
		timeout_remove(&request->to_abort);
	if (request->to_penalty != NULL)
		timeout_remove(&request->to_penalty);

	if (request->mech != NULL)
		request->mech->auth_free(request);
	else
		pool_unref(&request->pool);
}

static void
auth_str_add_keyvalue(string_t *dest, const char *key, const char *value)
{
	str_append_c(dest, '\t');
	str_append(dest, key);
	if (value != NULL) {
		str_append_c(dest, '=');
		str_append_tabescaped(dest, value);
	}
}

void auth_request_export(struct auth_request *request, string_t *dest)
{
	str_append(dest, "user=");
	str_append_tabescaped(dest, request->user);

	auth_str_add_keyvalue(dest, "service", request->service);

        if (request->master_user != NULL) {
		auth_str_add_keyvalue(dest, "master-user",
				      request->master_user);
	}
	auth_str_add_keyvalue(dest, "original_username",
			      request->original_username);
	if (request->requested_login_user != NULL) {
		auth_str_add_keyvalue(dest, "requested-login-user",
				      request->requested_login_user);
	}

	if (request->local_ip.family != 0) {
		auth_str_add_keyvalue(dest, "lip",
				      net_ip2addr(&request->local_ip));
	}
	if (request->remote_ip.family != 0) {
		auth_str_add_keyvalue(dest, "rip",
				      net_ip2addr(&request->remote_ip));
	}
	if (request->local_port != 0)
		str_printfa(dest, "\tlport=%u", request->local_port);
	if (request->remote_port != 0)
		str_printfa(dest, "\trport=%u", request->remote_port);
	if (request->real_local_ip.family != 0) {
		auth_str_add_keyvalue(dest, "real_lip",
				      net_ip2addr(&request->real_local_ip));
	}
	if (request->real_remote_ip.family != 0) {
		auth_str_add_keyvalue(dest, "real_rip",
				      net_ip2addr(&request->real_remote_ip));
	}
	if (request->real_local_port != 0)
		str_printfa(dest, "\treal_lport=%u", request->real_local_port);
	if (request->real_remote_port != 0)
		str_printfa(dest, "\treal_rport=%u", request->real_remote_port);
	if (request->secured)
		str_append(dest, "\tsecured");
	if (request->skip_password_check)
		str_append(dest, "\tskip-password-check");
	if (request->valid_client_cert)
		str_append(dest, "\tvalid-client-cert");
	if (request->no_penalty)
		str_append(dest, "\tno-penalty");
	if (request->successful)
		str_append(dest, "\tsuccessful");
	if (request->mech_name != NULL)
		auth_str_add_keyvalue(dest, "mech", request->mech_name);
}

bool auth_request_import_info(struct auth_request *request,
			      const char *key, const char *value)
{
	/* authentication and user lookups may set these */
	if (strcmp(key, "service") == 0)
		request->service = p_strdup(request->pool, value);
	else if (strcmp(key, "lip") == 0) {
		(void)net_addr2ip(value, &request->local_ip);
		if (request->real_local_ip.family == 0)
			request->real_local_ip = request->local_ip;
	} else if (strcmp(key, "rip") == 0) {
		(void)net_addr2ip(value, &request->remote_ip);
		if (request->real_remote_ip.family == 0)
			request->real_remote_ip = request->remote_ip;
	} else if (strcmp(key, "lport") == 0) {
		request->local_port = atoi(value);
		if (request->real_local_port == 0)
			request->real_local_port = request->local_port;
	} else if (strcmp(key, "rport") == 0) {
		request->remote_port = atoi(value);
		if (request->real_remote_port == 0)
			request->real_remote_port = request->remote_port;
	}
	else if (strcmp(key, "real_lip") == 0)
		(void)net_addr2ip(value, &request->real_local_ip);
	else if (strcmp(key, "real_rip") == 0)
		(void)net_addr2ip(value, &request->real_remote_ip);
	else if (strcmp(key, "real_lport") == 0)
		request->real_local_port = atoi(value);
	else if (strcmp(key, "real_rport") == 0)
		request->real_remote_port = atoi(value);
	else if (strcmp(key, "session") == 0)
		request->session_id = p_strdup(request->pool, value);
	else
		return FALSE;
	return TRUE;
}

bool auth_request_import_auth(struct auth_request *request,
			      const char *key, const char *value)
{
	if (auth_request_import_info(request, key, value))
		return TRUE;

	/* auth client may set these */
	if (strcmp(key, "secured") == 0)
		request->secured = TRUE;
	else if (strcmp(key, "final-resp-ok") == 0)
		request->final_resp_ok = TRUE;
	else if (strcmp(key, "no-penalty") == 0)
		request->no_penalty = TRUE;
	else if (strcmp(key, "valid-client-cert") == 0)
		request->valid_client_cert = TRUE;
	else if (strcmp(key, "cert_username") == 0) {
		if (request->set->ssl_username_from_cert) {
			/* get username from SSL certificate. it overrides
			   the username given by the auth mechanism. */
			request->user = p_strdup(request->pool, value);
			request->cert_username = TRUE;
		}
	} else {
		return FALSE;
	}
	return TRUE;
}

bool auth_request_import_master(struct auth_request *request,
				const char *key, const char *value)
{
	pid_t pid;

	/* master request lookups may set these */
	if (strcmp(key, "session_pid") == 0) {
		if (str_to_pid(value, &pid) == 0)
			request->session_pid = pid;
	} else
		return FALSE;
	return TRUE;
}

bool auth_request_import(struct auth_request *request,
			 const char *key, const char *value)
{
	if (auth_request_import_auth(request, key, value))
		return TRUE;

	/* for communication between auth master and worker processes */
	if (strcmp(key, "user") == 0)
		request->user = p_strdup(request->pool, value);
	else if (strcmp(key, "master-user") == 0)
		request->master_user = p_strdup(request->pool, value);
	else if (strcmp(key, "original-username") == 0)
		request->original_username = p_strdup(request->pool, value);
	else if (strcmp(key, "requested-login-user") == 0)
		request->requested_login_user = p_strdup(request->pool, value);
	else if (strcmp(key, "successful") == 0)
		request->successful = TRUE;
	else if (strcmp(key, "skip-password-check") == 0)
		request->skip_password_check = TRUE;
	else if (strcmp(key, "mech") == 0)
		request->mech_name = p_strdup(request->pool, value);
	else
		return FALSE;

	return TRUE;
}

void auth_request_initial(struct auth_request *request)
{
	i_assert(request->state == AUTH_REQUEST_STATE_NEW);

	auth_request_set_state(request, AUTH_REQUEST_STATE_MECH_CONTINUE);
	request->mech->auth_initial(request, request->initial_response,
				    request->initial_response_len);
}

void auth_request_continue(struct auth_request *request,
			   const unsigned char *data, size_t data_size)
{
	i_assert(request->state == AUTH_REQUEST_STATE_MECH_CONTINUE);

	if (request->successful) {
		auth_request_success(request, "", 0);
		return;
	}

	auth_request_refresh_last_access(request);
	request->mech->auth_continue(request, data, data_size);
}

static void auth_request_save_cache(struct auth_request *request,
				    enum passdb_result result)
{
	struct passdb_module *passdb = request->passdb->passdb;
	const char *encoded_password;
	string_t *str;

	switch (result) {
	case PASSDB_RESULT_USER_UNKNOWN:
	case PASSDB_RESULT_PASSWORD_MISMATCH:
	case PASSDB_RESULT_OK:
	case PASSDB_RESULT_SCHEME_NOT_AVAILABLE:
		/* can be cached */
		break;
	case PASSDB_RESULT_USER_DISABLED:
	case PASSDB_RESULT_PASS_EXPIRED:
		/* FIXME: we can't cache this now, or cache lookup would
		   return success. */
		return;
	case PASSDB_RESULT_INTERNAL_FAILURE:
		i_unreached();
	}

	if (passdb_cache == NULL || passdb->cache_key == NULL ||
	    request->master_user != NULL)
		return;

	if (result < 0) {
		/* lookup failed. */
		if (result == PASSDB_RESULT_USER_UNKNOWN) {
			auth_cache_insert(passdb_cache, request,
					  passdb->cache_key, "", FALSE);
		}
		return;
	}

	if (request->passdb_password == NULL &&
	    !auth_fields_exists(request->extra_fields, "nopassword")) {
		/* passdb didn't provide the correct password */
		if (result != PASSDB_RESULT_OK ||
		    request->mech_password == NULL)
			return;

		/* we can still cache valid password lookups though.
		   strdup() it so that mech_password doesn't get
		   cleared too early. */
		if (!password_generate_encoded(request->mech_password,
					       request->user,
					       CACHED_PASSWORD_SCHEME,
					       &encoded_password))
			i_unreached();
		request->passdb_password =
			p_strconcat(request->pool, "{"CACHED_PASSWORD_SCHEME"}",
				    encoded_password, NULL);
	}

	/* save all except the currently given password in cache */
	str = t_str_new(256);
	if (request->passdb_password != NULL) {
		if (*request->passdb_password != '{') {
			/* cached passwords must have a known scheme */
			str_append_c(str, '{');
			str_append(str, passdb->default_pass_scheme);
			str_append_c(str, '}');
		}
		if (strchr(request->passdb_password, '\t') != NULL)
			i_panic("%s: Password contains TAB", request->user);
		if (strchr(request->passdb_password, '\n') != NULL)
			i_panic("%s: Password contains LF", request->user);
		str_append(str, request->passdb_password);
	}

	if (!auth_fields_is_empty(request->extra_fields)) {
		str_append_c(str, '\t');
		/* add only those extra fields to cache that were set by this
		   passdb lookup. the CHANGED flag does this, because we
		   snapshotted the extra_fields before the current passdb
		   lookup. */
		auth_fields_append(request->extra_fields, str,
				   AUTH_FIELD_FLAG_CHANGED,
				   AUTH_FIELD_FLAG_CHANGED);
	}
	auth_cache_insert(passdb_cache, request, passdb->cache_key, str_c(str),
			  result == PASSDB_RESULT_OK);
}

static void auth_request_master_lookup_finish(struct auth_request *request)
{
	if (request->failed)
		return;

	/* master login successful. update user and master_user variables. */
	auth_request_log_info(request, "passdb", "Master user logging in as %s",
			      request->requested_login_user);

	request->master_user = request->user;
	request->user = request->requested_login_user;
	request->requested_login_user = NULL;
}

static bool
auth_request_want_skip_passdb(struct auth_request *request,
			      struct auth_passdb *passdb)
{
	/* skip_password_check basically specifies if authentication is
	   finished */
	bool authenticated = request->skip_password_check;

	switch (passdb->skip) {
	case AUTH_PASSDB_SKIP_NEVER:
		return FALSE;
	case AUTH_PASSDB_SKIP_AUTHENTICATED:
		return authenticated;
	case AUTH_PASSDB_SKIP_UNAUTHENTICATED:
		return !authenticated;
	}
	i_unreached();
}

static bool
auth_request_handle_passdb_callback(enum passdb_result *result,
				    struct auth_request *request)
{
	struct auth_passdb *next_passdb;
	enum auth_passdb_rule result_rule;
	bool passdb_continue = FALSE;

	if (request->passdb_password != NULL) {
		safe_memset(request->passdb_password, 0,
			    strlen(request->passdb_password));
	}

	if (request->passdb->set->deny &&
	    *result != PASSDB_RESULT_USER_UNKNOWN) {
		/* deny passdb. we can get through this step only if the
		   lookup returned that user doesn't exist in it. internal
		   errors are fatal here. */
		if (*result != PASSDB_RESULT_INTERNAL_FAILURE) {
			auth_request_log_info(request, "passdb",
					      "User found from deny passdb");
			*result = PASSDB_RESULT_USER_DISABLED;
		}
		return TRUE;
	}

	/* users that exist but can't log in are special. we don't try to match
	   any of the success/failure rules to them. they'll always fail. */
	switch (*result) {
	case PASSDB_RESULT_USER_DISABLED:
		return TRUE;
	case PASSDB_RESULT_PASS_EXPIRED:
		auth_request_set_field(request, "reason",
				       "Password expired", NULL);
		return TRUE;

	case PASSDB_RESULT_OK:
		result_rule = request->passdb->result_success;
		break;
	case PASSDB_RESULT_INTERNAL_FAILURE:
		result_rule = request->passdb->result_internalfail;
		break;
	case PASSDB_RESULT_SCHEME_NOT_AVAILABLE:
	case PASSDB_RESULT_USER_UNKNOWN:
	case PASSDB_RESULT_PASSWORD_MISMATCH:
	default:
		result_rule = request->passdb->result_failure;
		break;
	}

	switch (result_rule) {
	case AUTH_PASSDB_RULE_RETURN:
		break;
	case AUTH_PASSDB_RULE_RETURN_OK:
		request->passdb_success = TRUE;
		break;
	case AUTH_PASSDB_RULE_RETURN_FAIL:
		request->passdb_success = FALSE;
		break;
	case AUTH_PASSDB_RULE_CONTINUE:
		passdb_continue = TRUE;
		break;
	case AUTH_PASSDB_RULE_CONTINUE_OK:
		passdb_continue = TRUE;
		request->passdb_success = TRUE;
		break;
	case AUTH_PASSDB_RULE_CONTINUE_FAIL:
		passdb_continue = TRUE;
		request->passdb_success = FALSE;
		break;
	}

	if (*result == PASSDB_RESULT_OK && passdb_continue) {
		/* password was successfully verified. don't bother
		   checking it again. */
		request->skip_password_check = TRUE;
	}

	if (request->requested_login_user != NULL) {
		auth_request_master_lookup_finish(request);
		/* if the passdb lookup continues, it continues with non-master
		   passdbs for the requested_login_user. */
		next_passdb = auth_request_get_auth(request)->passdbs;
	} else {
		next_passdb = request->passdb->next;
	}
	while (next_passdb != NULL &&
	       auth_request_want_skip_passdb(request, next_passdb))
		next_passdb = next_passdb->next;

	if (passdb_continue && next_passdb != NULL) {
		/* try next passdb. */
                request->passdb = next_passdb;
		request->passdb_password = NULL;

		if (*result == PASSDB_RESULT_OK) {
			/* this passdb lookup succeeded, preserve its extra
			   fields */
			auth_fields_snapshot(request->extra_fields);
		} else {
			/* this passdb lookup failed, remove any extra fields
			   it set */
			auth_fields_rollback(request->extra_fields);
		}

		if (*result == PASSDB_RESULT_USER_UNKNOWN) {
			/* remember that we did at least one successful
			   passdb lookup */
			request->passdbs_seen_user_unknown = TRUE;
		} else if (*result == PASSDB_RESULT_INTERNAL_FAILURE) {
			/* remember that we have had an internal failure. at
			   the end return internal failure if we couldn't
			   successfully login. */
			request->passdbs_seen_internal_failure = TRUE;
		}
		return FALSE;
	} else if (request->passdbs_seen_internal_failure) {
		/* last passdb lookup returned internal failure. it may have
		   had the correct password, so return internal failure
		   instead of plain failure. */
		*result = PASSDB_RESULT_INTERNAL_FAILURE;
	} else if (request->passdb_success) {
		/* either this or a previous passdb lookup succeeded. */
		*result = PASSDB_RESULT_OK;
	}
	return TRUE;
}

static void
auth_request_verify_plain_callback_finish(enum passdb_result result,
					  struct auth_request *request)
{
	if (!auth_request_handle_passdb_callback(&result, request)) {
		/* try next passdb */
		auth_request_verify_plain(request, request->mech_password,
			request->private_callback.verify_plain);
	} else {
		auth_request_ref(request);
		request->passdb_result = result;
		request->private_callback.verify_plain(result, request);
		auth_request_unref(&request);
	}
}

void auth_request_verify_plain_callback(enum passdb_result result,
					struct auth_request *request)
{
	struct passdb_module *passdb = request->passdb->passdb;

	i_assert(request->state == AUTH_REQUEST_STATE_PASSDB);

	auth_request_set_state(request, AUTH_REQUEST_STATE_MECH_CONTINUE);

	if (result != PASSDB_RESULT_INTERNAL_FAILURE) {
		passdb_template_export(passdb->override_fields_tmpl, request);
		auth_request_save_cache(request, result);
	} else {
		/* lookup failed. if we're looking here only because the
		   request was expired in cache, fallback to using cached
		   expired record. */
		const char *cache_key = passdb->cache_key;

		if (passdb_cache_verify_plain(request, cache_key,
					      request->mech_password,
					      &result, TRUE)) {
			auth_request_log_info(request, "passdb",
				"Falling back to expired data from cache");
		}
	}

	auth_request_verify_plain_callback_finish(result, request);
}

static bool password_has_illegal_chars(const char *password)
{
	for (; *password != '\0'; password++) {
		switch (*password) {
		case '\001':
		case '\t':
		case '\r':
		case '\n':
			/* these characters have a special meaning in internal
			   protocols, make sure the password doesn't
			   accidentally get there unescaped. */
			return TRUE;
		}
	}
	return FALSE;
}

static bool auth_request_is_disabled_master_user(struct auth_request *request)
{
	if (request->passdb != NULL)
		return FALSE;

	/* no masterdbs, master logins not supported */
	i_assert(request->requested_login_user != NULL);
	auth_request_log_info(request, "passdb",
			      "Attempted master login with no master passdbs "
			      "(trying to log in as user: %s)",
			      request->requested_login_user);
	return TRUE;
}

void auth_request_verify_plain(struct auth_request *request,
			       const char *password,
			       verify_plain_callback_t *callback)
{
	struct passdb_module *passdb;
	enum passdb_result result;
	const char *cache_key;

	i_assert(request->state == AUTH_REQUEST_STATE_MECH_CONTINUE);

	if (auth_request_is_disabled_master_user(request)) {
		callback(PASSDB_RESULT_USER_UNKNOWN, request);
		return;
	}

	if (password_has_illegal_chars(password)) {
		auth_request_log_info(request, "passdb",
			"Attempted login with password having illegal chars");
		callback(PASSDB_RESULT_USER_UNKNOWN, request);
		return;
	}

        passdb = request->passdb->passdb;
	if (request->mech_password == NULL)
		request->mech_password = p_strdup(request->pool, password);
	else
		i_assert(request->mech_password == password);
	request->private_callback.verify_plain = callback;

	cache_key = passdb_cache == NULL ? NULL : passdb->cache_key;
	if (passdb_cache_verify_plain(request, cache_key, password,
				      &result, FALSE)) {
		auth_request_verify_plain_callback_finish(result, request);
		return;
	}

	auth_request_set_state(request, AUTH_REQUEST_STATE_PASSDB);
	request->credentials_scheme = NULL;

	if (passdb->iface.verify_plain == NULL) {
		/* we're deinitializing and just want to get rid of this
		   request */
		auth_request_verify_plain_callback(
			PASSDB_RESULT_INTERNAL_FAILURE, request);
	} else if (passdb->blocking) {
		passdb_blocking_verify_plain(request);
	} else {
		passdb_template_export(passdb->default_fields_tmpl, request);
		passdb->iface.verify_plain(request, password,
					   auth_request_verify_plain_callback);
	}
}

static void
auth_request_lookup_credentials_finish(enum passdb_result result,
				       const unsigned char *credentials,
				       size_t size,
				       struct auth_request *request)
{
	if (!auth_request_handle_passdb_callback(&result, request)) {
		/* try next passdb */
		auth_request_lookup_credentials(request,
			request->credentials_scheme,
                	request->private_callback.lookup_credentials);
	} else {
		if (request->set->debug_passwords &&
		    result == PASSDB_RESULT_OK) {
			auth_request_log_debug(request, "password",
				"Credentials: %s",
				binary_to_hex(credentials, size));
		}
		if (result == PASSDB_RESULT_SCHEME_NOT_AVAILABLE &&
		    request->passdbs_seen_user_unknown) {
			/* one of the passdbs accepted the scheme,
			   but the user was unknown there */
			result = PASSDB_RESULT_USER_UNKNOWN;
		}
		request->passdb_result = result;
		request->private_callback.
			lookup_credentials(result, credentials, size, request);
	}
}

void auth_request_lookup_credentials_callback(enum passdb_result result,
					      const unsigned char *credentials,
					      size_t size,
					      struct auth_request *request)
{
	struct passdb_module *passdb = request->passdb->passdb;
	const char *cache_cred, *cache_scheme;

	i_assert(request->state == AUTH_REQUEST_STATE_PASSDB);

	auth_request_set_state(request, AUTH_REQUEST_STATE_MECH_CONTINUE);

	if (result != PASSDB_RESULT_INTERNAL_FAILURE) {
		passdb_template_export(passdb->override_fields_tmpl, request);
		auth_request_save_cache(request, result);
	} else {
		/* lookup failed. if we're looking here only because the
		   request was expired in cache, fallback to using cached
		   expired record. */
		const char *cache_key = passdb->cache_key;

		if (passdb_cache_lookup_credentials(request, cache_key,
						    &cache_cred, &cache_scheme,
						    &result, TRUE)) {
			auth_request_log_info(request, "passdb",
				"Falling back to expired data from cache");
			passdb_handle_credentials(
				result, cache_cred, cache_scheme,
				auth_request_lookup_credentials_finish,
				request);
			return;
		}
	}

	auth_request_lookup_credentials_finish(result, credentials, size,
					       request);
}

void auth_request_lookup_credentials(struct auth_request *request,
				     const char *scheme,
				     lookup_credentials_callback_t *callback)
{
	struct passdb_module *passdb = request->passdb->passdb;
	const char *cache_key, *cache_cred, *cache_scheme;
	enum passdb_result result;

	i_assert(request->state == AUTH_REQUEST_STATE_MECH_CONTINUE);

	if (auth_request_is_disabled_master_user(request)) {
		callback(PASSDB_RESULT_USER_UNKNOWN, NULL, 0, request);
		return;
	}

	request->credentials_scheme = p_strdup(request->pool, scheme);
	request->private_callback.lookup_credentials = callback;

	cache_key = passdb_cache == NULL ? NULL : passdb->cache_key;
	if (cache_key != NULL) {
		if (passdb_cache_lookup_credentials(request, cache_key,
						    &cache_cred, &cache_scheme,
						    &result, FALSE)) {
			passdb_handle_credentials(
				result, cache_cred, cache_scheme,
				auth_request_lookup_credentials_finish,
				request);
			return;
		}
	}

	auth_request_set_state(request, AUTH_REQUEST_STATE_PASSDB);

	if (passdb->iface.lookup_credentials == NULL) {
		/* this passdb doesn't support credentials */
		auth_request_log_debug(request, "password",
			"passdb doesn't support credential lookups");
		auth_request_lookup_credentials_callback(
					PASSDB_RESULT_SCHEME_NOT_AVAILABLE,
					&uchar_nul, 0, request);
	} else if (passdb->blocking) {
		passdb_blocking_lookup_credentials(request);
	} else {
		passdb_template_export(passdb->default_fields_tmpl, request);
		passdb->iface.lookup_credentials(request,
			auth_request_lookup_credentials_callback);
	}
}

void auth_request_set_credentials(struct auth_request *request,
				  const char *scheme, const char *data,
				  set_credentials_callback_t *callback)
{
	struct passdb_module *passdb = request->passdb->passdb;
	const char *cache_key, *new_credentials;

	cache_key = passdb_cache == NULL ? NULL : passdb->cache_key;
	if (cache_key != NULL)
		auth_cache_remove(passdb_cache, request, cache_key);

	request->private_callback.set_credentials = callback;

	new_credentials = t_strdup_printf("{%s}%s", scheme, data);
	if (passdb->blocking)
		passdb_blocking_set_credentials(request, new_credentials);
	else if (passdb->iface.set_credentials != NULL) {
		passdb->iface.set_credentials(request, new_credentials,
					      callback);
	} else {
		/* this passdb doesn't support credentials update */
		callback(PASSDB_RESULT_INTERNAL_FAILURE, request);
	}
}

static void auth_request_userdb_save_cache(struct auth_request *request,
					   enum userdb_result result)
{
	struct userdb_module *userdb = request->userdb->userdb;
	string_t *str;
	const char *cache_value;

	if (passdb_cache == NULL || userdb->cache_key == NULL ||
	    request->master_user != NULL)
		return;

	if (result == USERDB_RESULT_USER_UNKNOWN)
		cache_value = "";
	else {
		str = t_str_new(128);
		auth_fields_append(request->userdb_reply, str,
				   AUTH_FIELD_FLAG_CHANGED,
				   AUTH_FIELD_FLAG_CHANGED);
		cache_value = str_c(str);
	}
	/* last_success has no meaning with userdb */
	auth_cache_insert(passdb_cache, request, userdb->cache_key,
			  cache_value, FALSE);
}

static bool auth_request_lookup_user_cache(struct auth_request *request,
					   const char *key,
					   struct auth_fields **reply_r,
					   enum userdb_result *result_r,
					   bool use_expired)
{
	const char *value;
	struct auth_cache_node *node;
	bool expired, neg_expired;

	if (request->master_user != NULL)
		return FALSE;

	value = auth_cache_lookup(passdb_cache, request, key, &node,
				  &expired, &neg_expired);
	if (value == NULL || (expired && !use_expired)) {
		auth_request_log_debug(request, "userdb-cache",
				       value == NULL ? "miss" : "expired");
		return FALSE;
	}
	auth_request_log_debug(request, "userdb-cache", "hit: %s", value);

	if (*value == '\0') {
		/* negative cache entry */
		*result_r = USERDB_RESULT_USER_UNKNOWN;
		*reply_r = auth_fields_init(request->pool);
		return TRUE;
	}

	*result_r = USERDB_RESULT_OK;
	*reply_r = auth_fields_init(request->pool);
	auth_fields_import(*reply_r, value, 0);
	return TRUE;
}

void auth_request_userdb_callback(enum userdb_result result,
				  struct auth_request *request)
{
	struct userdb_module *userdb = request->userdb->userdb;

	if (result != USERDB_RESULT_OK && request->userdb->next != NULL) {
		/* try next userdb. */
		if (result == USERDB_RESULT_INTERNAL_FAILURE)
			request->userdbs_seen_internal_failure = TRUE;

		request->userdb = request->userdb->next;
		auth_request_lookup_user(request,
					 request->private_callback.userdb);
		return;
	}

	if (result == USERDB_RESULT_OK)
		userdb_template_export(userdb->override_fields_tmpl, request);
	else if (request->userdbs_seen_internal_failure) {
		/* one of the userdb lookups failed. the user might have been
		   in there, so this is an internal failure */
		result = USERDB_RESULT_INTERNAL_FAILURE;
	} else if (result == USERDB_RESULT_USER_UNKNOWN &&
		   request->client_pid != 0) {
		/* this was an actual login attempt, the user should
		   have been found. */
		if (auth_request_get_auth(request)->userdbs->next == NULL) {
			auth_request_log_error(request, "userdb",
				"user not found from userdb %s",
				request->userdb->userdb->iface->name);
		} else {
			auth_request_log_error(request, "userdb",
				"user not found from any userdbs");
		}
	}

	if (request->userdb_lookup_failed) {
		/* no caching */
	} else if (result != USERDB_RESULT_INTERNAL_FAILURE)
		auth_request_userdb_save_cache(request, result);
	else if (passdb_cache != NULL && userdb->cache_key != NULL) {
		/* lookup failed. if we're looking here only because the
		   request was expired in cache, fallback to using cached
		   expired record. */
		const char *cache_key = userdb->cache_key;
		struct auth_fields *reply;

		if (auth_request_lookup_user_cache(request, cache_key, &reply,
						   &result, TRUE)) {
			request->userdb_reply = reply;
			auth_request_log_info(request, "userdb",
				"Falling back to expired data from cache");
		}
	}

        request->private_callback.userdb(result, request);
}

void auth_request_lookup_user(struct auth_request *request,
			      userdb_callback_t *callback)
{
	struct userdb_module *userdb = request->userdb->userdb;
	const char *cache_key;

	request->private_callback.userdb = callback;
	request->userdb_lookup = TRUE;

	/* (for now) auth_cache is shared between passdb and userdb */
	cache_key = passdb_cache == NULL ? NULL : userdb->cache_key;
	if (cache_key != NULL) {
		struct auth_fields *reply;
		enum userdb_result result;

		if (auth_request_lookup_user_cache(request, cache_key, &reply,
						   &result, FALSE)) {
			request->userdb_reply = reply;
			request->private_callback.userdb(result, request);
			return;
		}
	}

	if (userdb->iface->lookup == NULL) {
		/* we are deinitializing */
		auth_request_userdb_callback(USERDB_RESULT_INTERNAL_FAILURE,
					     request);
	} else if (userdb->blocking)
		userdb_blocking_lookup(request);
	else
		userdb->iface->lookup(request, auth_request_userdb_callback);
}

static char *
auth_request_fix_username(struct auth_request *request, const char *username,
                          const char **error_r)
{
	const struct auth_settings *set = request->set;
	unsigned char *p;
	char *user;

	if (*set->default_realm != '\0' &&
	    strchr(username, '@') == NULL) {
		user = p_strconcat(request->pool, username, "@",
                                   set->default_realm, NULL);
	} else {
		user = p_strdup(request->pool, username);
	}

        for (p = (unsigned char *)user; *p != '\0'; p++) {
		if (set->username_translation_map[*p & 0xff] != 0)
			*p = set->username_translation_map[*p & 0xff];
		if (set->username_chars_map[*p & 0xff] == 0) {
			*error_r = t_strdup_printf(
				"Username character disallowed by auth_username_chars: "
				"0x%02x (username: %s)", *p,
				str_sanitize(username, 128));
			return NULL;
		}
	}

	if (*set->username_format != '\0') {
		/* username format given, put it through variable expansion.
		   we'll have to temporarily replace request->user to get
		   %u to be the wanted username */
		const struct var_expand_table *table;
		char *old_username;
		string_t *dest;

		old_username = request->user;
		request->user = user;

		dest = t_str_new(256);
		table = auth_request_get_var_expand_table(request, NULL);
		var_expand(dest, set->username_format, table);
		user = p_strdup(request->pool, str_c(dest));

		request->user = old_username;
	}

        return user;
}

bool auth_request_set_username(struct auth_request *request,
			       const char *username, const char **error_r)
{
	const struct auth_settings *set = request->set;
	const char *p, *login_username = NULL;

	if (*set->master_user_separator != '\0' && !request->userdb_lookup) {
		/* check if the username contains a master user */
		p = strchr(username, *set->master_user_separator);
		if (p != NULL) {
			/* it does, set it. */
			login_username = t_strdup_until(username, p);

			if (*login_username == '\0') {
				*error_r = "Empty login username";
				return FALSE;
			}

			/* username is the master user */
			username = p + 1;
		}
	}

	if (request->original_username == NULL) {
		/* the username may change later, but we need to use this
		   username when verifying at least DIGEST-MD5 password. */
		request->original_username = p_strdup(request->pool, username);
	}
	if (request->cert_username) {
		/* cert_username overrides the username given by
		   authentication mechanism. but still do checks and
		   translations to it. */
		username = request->user;
	}

	if (*username == '\0') {
		/* Some PAM plugins go nuts with empty usernames */
		*error_r = "Empty username";
		return FALSE;
	}

        request->user = auth_request_fix_username(request, username, error_r);
	if (request->user == NULL)
		return FALSE;
	if (request->translated_username == NULL) {
		/* similar to original_username, but after translations */
		request->translated_username = request->user;
	}

	if (login_username != NULL) {
		if (!auth_request_set_login_username(request,
						     login_username,
						     error_r))
			return FALSE;
	}
	return TRUE;
}

bool auth_request_set_login_username(struct auth_request *request,
                                     const char *username,
                                     const char **error_r)
{
        i_assert(*username != '\0');

	if (strcmp(username, request->user) == 0) {
		/* The usernames are the same, we don't really wish to log
		   in as someone else */
		return TRUE;
	}

        /* lookup request->user from masterdb first */
        request->passdb = auth_request_get_auth(request)->masterdbs;

        request->requested_login_user =
                auth_request_fix_username(request, username, error_r);
	if (request->requested_login_user == NULL)
		return FALSE;

	auth_request_log_debug(request, "auth",
			       "Master user lookup for login: %s",
			       request->requested_login_user);
	return TRUE;
}

static void auth_request_validate_networks(struct auth_request *request,
					   const char *networks)
{
	const char *const *net;
	struct ip_addr net_ip;
	unsigned int bits;
	bool found = FALSE;

	if (request->remote_ip.family == 0) {
		/* IP not known */
		auth_request_log_info(request, "passdb",
			"allow_nets check failed: Remote IP not known");
		request->failed = TRUE;
		return;
	}

	for (net = t_strsplit_spaces(networks, ", "); *net != NULL; net++) {
		auth_request_log_debug(request, "auth",
			"allow_nets: Matching for network %s", *net);

		if (net_parse_range(*net, &net_ip, &bits) < 0) {
			auth_request_log_info(request, "passdb",
				"allow_nets: Invalid network '%s'", *net);
		}

		if (net_is_in_network(&request->remote_ip, &net_ip, bits)) {
			found = TRUE;
			break;
		}
	}

	if (!found) {
		auth_request_log_info(request, "passdb",
			"allow_nets check failed: IP not in allowed networks");
	}
	request->failed = !found;
}

static void
auth_request_set_password(struct auth_request *request, const char *value,
			  const char *default_scheme, bool noscheme)
{
	if (request->passdb_password != NULL) {
		auth_request_log_error(request,
			request->passdb->passdb->iface.name,
			"Multiple password values not supported");
		return;
	}

	/* if the password starts with '{' it most likely contains
	   also '}'. check it anyway to make sure, because we
	   assert-crash later if it doesn't exist. this could happen
	   if plaintext passwords are used. */
	if (*value == '{' && !noscheme && strchr(value, '}') != NULL)
		request->passdb_password = p_strdup(request->pool, value);
	else {
		i_assert(default_scheme != NULL);
		request->passdb_password =
			p_strdup_printf(request->pool, "{%s}%s",
					default_scheme, value);
	}
}

static const char *
get_updated_username(const char *old_username,
		     const char *name, const char *value)
{
	const char *p;

	if (strcmp(name, "user") == 0) {
		/* replace the whole username */
		return value;
	}

	p = strchr(old_username, '@');
	if (strcmp(name, "username") == 0) {
		if (strchr(value, '@') != NULL)
			return value;

		/* preserve the current @domain */
		return t_strconcat(value, p, NULL);
	}

	if (strcmp(name, "domain") == 0) {
		if (p == NULL) {
			/* add the domain */
			return t_strconcat(old_username, "@", value, NULL);
		} else {
			/* replace the existing domain */
			p = t_strdup_until(old_username, p + 1);
			return t_strconcat(p, value, NULL);
		}
	}
	return NULL;
}

static bool
auth_request_try_update_username(struct auth_request *request,
				 const char *name, const char *value)
{
	const char *new_value;

	new_value = get_updated_username(request->user, name, value);
	if (new_value == NULL)
		return FALSE;

	if (strcmp(request->user, new_value) != 0) {
		auth_request_log_debug(request, "auth",
				       "username changed %s -> %s",
				       request->user, new_value);
		request->user = p_strdup(request->pool, new_value);
	}
	return TRUE;
}

static void
auth_request_passdb_import(struct auth_request *request, const char *args,
			   const char *key_prefix, const char *default_scheme)
{
	const char *const *arg, *field;

	for (arg = t_strsplit(args, "\t"); *arg != NULL; arg++) {
		field = t_strconcat(key_prefix, *arg, NULL);
		auth_request_set_field_keyvalue(request, field, default_scheme);
	}
}

void auth_request_set_field(struct auth_request *request,
			    const char *name, const char *value,
			    const char *default_scheme)
{
	i_assert(*name != '\0');
	i_assert(value != NULL);

	i_assert(request->passdb != NULL);

	if (strcmp(name, "password") == 0) {
		auth_request_set_password(request, value,
					  default_scheme, FALSE);
		return;
	}
	if (strcmp(name, "password_noscheme") == 0) {
		auth_request_set_password(request, value, default_scheme, TRUE);
		return;
	}

	if (auth_request_try_update_username(request, name, value)) {
		/* don't change the original value so it gets saved correctly
		   to cache. */
	} else if (strcmp(name, "allow_nets") == 0) {
		auth_request_validate_networks(request, value);
	} else if (strncmp(name, "userdb_", 7) == 0) {
		/* for prefetch userdb */
		if (request->userdb_reply == NULL)
			auth_request_init_userdb_reply(request);
		auth_request_set_userdb_field(request, name + 7, value);
	} else if (strcmp(name, "nopassword") == 0) {
		/* NULL password - anything goes */
		const char *password = request->passdb_password;

		if (password != NULL) {
			(void)password_get_scheme(&password);
			if (*password != '\0') {
				auth_request_log_error(request,
					request->passdb->passdb->iface.name,
					"nopassword set but password is "
					"non-empty");
				return;
			}
		}
		request->passdb_password = NULL;
<<<<<<< HEAD
		auth_fields_add(request->extra_fields, name, value, 0);
		return;
=======
	} else if (strcmp(name, "allow_nets") == 0) {
		auth_request_validate_networks(request, value);
	} else if (strcmp(name, "passdb_import") == 0) {
		auth_request_passdb_import(request, value, "", default_scheme);
		return;
	} else if (strncmp(name, "userdb_", 7) == 0) {
		/* for prefetch userdb */
		if (strcmp(name, "userdb_userdb_import") == 0) {
			/* we need can't put the whole userdb_userdb_import
			   value to extra_cache_fields or it doesn't work
			   properly. so handle this explicitly. */
			auth_request_passdb_import(request, value,
						   "userdb_", default_scheme);
			return;
		}
		if (request->userdb_reply == NULL)
			auth_request_init_userdb_reply(request);
		auth_request_set_userdb_field(request, name + 7, value);
>>>>>>> 284aa558
	} else {
		/* these fields are returned to client */
		auth_fields_add(request->extra_fields, name, value, 0);
		return;
	}

	if ((passdb_cache != NULL &&
	     request->passdb->passdb->cache_key != NULL) || worker) {
		/* we'll need to get this field stored into cache,
		   or we're a worker and we'll need to send this to the main
		   auth process that can store it in the cache. */
		auth_fields_add(request->extra_fields, name, value,
				AUTH_FIELD_FLAG_HIDDEN);
	}
}

void auth_request_set_field_keyvalue(struct auth_request *request,
				     const char *field,
				     const char *default_scheme)
{
	const char *key, *value;

	value = strchr(field, '=');
	if (value == NULL) {
		key = field;
		value = "";
	} else {
		key = t_strdup_until(field, value);
		value++;
	}
	auth_request_set_field(request, key, value, default_scheme);
}

void auth_request_set_fields(struct auth_request *request,
			     const char *const *fields,
			     const char *default_scheme)
{
	for (; *fields != NULL; fields++) {
		if (**fields == '\0')
			continue;
		auth_request_set_field_keyvalue(request, *fields, default_scheme);
	}
}

void auth_request_init_userdb_reply(struct auth_request *request)
{
	struct userdb_module *module = request->userdb->userdb;

	request->userdb_reply = auth_fields_init(request->pool);
	userdb_template_export(module->default_fields_tmpl, request);
}

static void auth_request_set_uidgid_file(struct auth_request *request,
					 const char *path_template)
{
	string_t *path;
	struct stat st;

	path = t_str_new(256);
	var_expand(path, path_template,
		   auth_request_get_var_expand_table(request, NULL));
	if (stat(str_c(path), &st) < 0) {
		auth_request_log_error(request, "uidgid_file",
				       "stat(%s) failed: %m", str_c(path));
	} else {
		auth_fields_add(request->userdb_reply,
				"uid", dec2str(st.st_uid), 0);
		auth_fields_add(request->userdb_reply,
				"gid", dec2str(st.st_gid), 0);
	}
}

static void
auth_request_userdb_import(struct auth_request *request, const char *args)
{
	const char *key, *value, *const *arg;

	for (arg = t_strsplit(args, "\t"); *arg != NULL; arg++) {
		value = strchr(*arg, '=');
		if (value == NULL) {
			key = *arg;
			value = "";
		} else {
			key = t_strdup_until(*arg, value);
			value++;
		}
		auth_request_set_userdb_field(request, key, value);
	}
}

void auth_request_set_userdb_field(struct auth_request *request,
				   const char *name, const char *value)
{
	uid_t uid;
	gid_t gid;

	if (strcmp(name, "uid") == 0) {
		uid = userdb_parse_uid(request, value);
		if (uid == (uid_t)-1) {
			request->userdb_lookup_failed = TRUE;
			return;
		}
		value = dec2str(uid);
	} else if (strcmp(name, "gid") == 0) {
		gid = userdb_parse_gid(request, value);
		if (gid == (gid_t)-1) {
			request->userdb_lookup_failed = TRUE;
			return;
		}
		value = dec2str(gid);
	} else if (strcmp(name, "tempfail") == 0) {
		request->userdb_lookup_failed = TRUE;
		return;
	} else if (auth_request_try_update_username(request, name, value)) {
		return;
	} else if (strcmp(name, "uidgid_file") == 0) {
		auth_request_set_uidgid_file(request, value);
		return;
	} else if (strcmp(name, "userdb_import") == 0) {
<<<<<<< HEAD
		auth_fields_import(request->userdb_reply, value, 0);
=======
		auth_request_userdb_import(request, value);
>>>>>>> 284aa558
		return;
	} else if (strcmp(name, "system_user") == 0) {
		/* FIXME: the system_user is for backwards compatibility */
		static bool warned = FALSE;
		if (!warned) {
			i_warning("userdb: Replace system_user with system_groups_user");
			warned = TRUE;
		}
		name = "system_groups_user";
	}

	auth_fields_add(request->userdb_reply, name, value, 0);
}

void auth_request_set_userdb_field_values(struct auth_request *request,
					  const char *name,
					  const char *const *values)
{
	if (*values == NULL)
		return;

	if (strcmp(name, "gid") == 0) {
		/* convert gids to comma separated list */
		string_t *value;
		gid_t gid;

		value = t_str_new(128);
		for (; *values != NULL; values++) {
			gid = userdb_parse_gid(request, *values);
			if (gid == (gid_t)-1) {
				request->userdb_lookup_failed = TRUE;
				return;
			}

			if (str_len(value) > 0)
				str_append_c(value, ',');
			str_append(value, dec2str(gid));
		}
		auth_fields_add(request->userdb_reply, name, str_c(value), 0);
	} else {
		/* add only one */
		if (values[1] != NULL) {
			auth_request_log_warning(request, "userdb",
				"Multiple values found for '%s', "
				"using value '%s'", name, *values);
		}
		auth_request_set_userdb_field(request, name, *values);
	}
}

static bool auth_request_proxy_is_self(struct auth_request *request)
{
	const char *port = NULL;

	/* check if the port is the same */
	port = auth_fields_find(request->extra_fields, "port");
	if (port != NULL && !str_uint_equals(port, request->local_port))
		return FALSE;
	/* don't check destuser. in some systems destuser is intentionally
	   changed to proxied connections, but that shouldn't affect the
	   proxying decision.

	   it's unlikely any systems would actually want to proxy a connection
	   to itself only to change the username, since it can already be done
	   without proxying by changing the "user" field. */
	return TRUE;
}

static bool
auth_request_proxy_ip_is_self(struct auth_request *request,
			      const struct ip_addr *ip)
{
	unsigned int i;

	if (net_ip_compare(ip, &request->real_local_ip))
		return TRUE;

	for (i = 0; request->set->proxy_self_ips[i].family != 0; i++) {
		if (net_ip_compare(ip, &request->set->proxy_self_ips[i]))
			return TRUE;
	}
	return FALSE;
}

static void
auth_request_proxy_finish_ip(struct auth_request *request,
			     bool proxy_host_is_self)
{
	if (!auth_fields_exists(request->extra_fields, "proxy_maybe")) {
		/* proxying */
	} else if (!proxy_host_is_self ||
		   !auth_request_proxy_is_self(request)) {
		/* proxy destination isn't ourself - proxy */
		auth_fields_remove(request->extra_fields, "proxy_maybe");
		auth_fields_add(request->extra_fields, "proxy", NULL, 0);
	} else {
		/* proxying to ourself - log in without proxying by dropping
		   all the proxying fields. */
		bool proxy_always = auth_fields_exists(request->extra_fields,
						       "proxy_always");

		auth_request_proxy_finish_failure(request);
		if (proxy_always) {
			/* setup where "self" refers to the local director
			   cluster, while "non-self" refers to remote clusters.

			   we've matched self here, so add proxy field and
			   let director fill the host. */
			auth_fields_add(request->extra_fields,
					"proxy", NULL, 0);
		}
	}
}

static void
auth_request_proxy_dns_callback(const struct dns_lookup_result *result,
				struct auth_request_proxy_dns_lookup_ctx *ctx)
{
	struct auth_request *request = ctx->request;
	const char *host;
	unsigned int i;
	bool proxy_host_is_self;

	request->dns_lookup_ctx = NULL;
	ctx->dns_lookup = NULL;

	host = auth_fields_find(request->extra_fields, "host");
	i_assert(host != NULL);

	if (result->ret != 0) {
		auth_request_log_error(request, "proxy",
			"DNS lookup for %s failed: %s", host, result->error);
		request->internal_failure = TRUE;
		auth_request_proxy_finish_failure(request);
	} else {
		if (result->msecs > AUTH_DNS_WARN_MSECS) {
			auth_request_log_warning(request, "proxy",
				"DNS lookup for %s took %u.%03u s",
				host, result->msecs/1000, result->msecs % 1000);
		}
		auth_fields_add(request->extra_fields, "hostip",
				net_ip2addr(&result->ips[0]), 0);
		proxy_host_is_self = FALSE;
		for (i = 0; i < result->ips_count; i++) {
			if (auth_request_proxy_ip_is_self(request,
							  &result->ips[i])) {
				proxy_host_is_self = TRUE;
				break;
			}
		}
		auth_request_proxy_finish_ip(request, proxy_host_is_self);
	}
	if (ctx->callback != NULL)
		ctx->callback(result->ret == 0, request);
}

static int auth_request_proxy_host_lookup(struct auth_request *request,
					  const char *host,
					  auth_request_proxy_cb_t *callback)
{
	struct auth_request_proxy_dns_lookup_ctx *ctx;
	struct dns_lookup_settings dns_set;
	const char *value;
	unsigned int secs;

	/* need to do dns lookup for the host */
	memset(&dns_set, 0, sizeof(dns_set));
	dns_set.dns_client_socket_path = AUTH_DNS_SOCKET_PATH;
	dns_set.timeout_msecs = AUTH_DNS_DEFAULT_TIMEOUT_MSECS;
	value = auth_fields_find(request->extra_fields, "proxy_timeout");
	if (value != NULL) {
		if (str_to_uint(value, &secs) < 0) {
			auth_request_log_error(request, "proxy",
				"Invalid proxy_timeout value: %s", value);
		} else {
			dns_set.timeout_msecs = secs*1000;
		}
	}

	ctx = p_new(request->pool, struct auth_request_proxy_dns_lookup_ctx, 1);
	ctx->request = request;

	if (dns_lookup(host, &dns_set, auth_request_proxy_dns_callback, ctx,
		       &ctx->dns_lookup) < 0) {
		/* failed early */
		request->internal_failure = TRUE;
		auth_request_proxy_finish_failure(request);
		return -1;
	}
	ctx->callback = callback;
	return 0;
}

int auth_request_proxy_finish(struct auth_request *request,
			      auth_request_proxy_cb_t *callback)
{
	const char *host;
	struct ip_addr ip;
	bool proxy_host_is_self;

	if (request->auth_only)
		return 1;
	if (!auth_fields_exists(request->extra_fields, "proxy") &&
	    !auth_fields_exists(request->extra_fields, "proxy_maybe"))
		return 1;

	host = auth_fields_find(request->extra_fields, "host");
	if (host == NULL) {
		/* director can set the host */
		proxy_host_is_self = FALSE;
	} else if (net_addr2ip(host, &ip) == 0) {
		proxy_host_is_self =
			auth_request_proxy_ip_is_self(request, &ip);
	} else {
		/* asynchronous host lookup */
		return auth_request_proxy_host_lookup(request, host, callback);
	}

	auth_request_proxy_finish_ip(request, proxy_host_is_self);
	return 1;
}

void auth_request_proxy_finish_failure(struct auth_request *request)
{
	/* drop all proxying fields */
	auth_fields_remove(request->extra_fields, "proxy");
	auth_fields_remove(request->extra_fields, "proxy_maybe");
	auth_fields_remove(request->extra_fields, "proxy_always");
	auth_fields_remove(request->extra_fields, "host");
	auth_fields_remove(request->extra_fields, "port");
	auth_fields_remove(request->extra_fields, "destuser");
}

static void log_password_failure(struct auth_request *request,
				 const char *plain_password,
				 const char *crypted_password,
				 const char *scheme, const char *user,
				 const char *subsystem)
{
	static bool scheme_ok = FALSE;
	string_t *str = t_str_new(256);
	const char *working_scheme;

	str_printfa(str, "%s(%s) != '%s'", scheme,
		    plain_password, crypted_password);

	if (!scheme_ok) {
		/* perhaps the scheme is wrong - see if we can find
		   a working one */
		working_scheme = password_scheme_detect(plain_password,
							crypted_password, user);
		if (working_scheme != NULL) {
			str_printfa(str, ", try %s scheme instead",
				    working_scheme);
		}
	}

	auth_request_log_debug(request, subsystem, "%s", str_c(str));
}

void auth_request_log_password_mismatch(struct auth_request *request,
					const char *subsystem)
{
	string_t *str;
	const char *log_type = request->set->verbose_passwords;

	if (strcmp(log_type, "no") == 0) {
		auth_request_log_info(request, subsystem, "Password mismatch");
		return;
	}

	str = t_str_new(128);
	get_log_prefix(str, request, subsystem);
	str_append(str, "Password mismatch ");

	if (strcmp(log_type, "plain") == 0) {
		str_printfa(str, "(given password: %s)",
			    request->mech_password);
	} else if (strcmp(log_type, "sha1") == 0) {
		unsigned char sha1[SHA1_RESULTLEN];

		sha1_get_digest(request->mech_password,
				strlen(request->mech_password), sha1);
		str_printfa(str, "(SHA1 of given password: %s)",
			    binary_to_hex(sha1, sizeof(sha1)));
	} else {
		i_unreached();
	}

	i_info("%s", str_c(str));
}

int auth_request_password_verify(struct auth_request *request,
				 const char *plain_password,
				 const char *crypted_password,
				 const char *scheme, const char *subsystem)
{
	const unsigned char *raw_password;
	size_t raw_password_size;
	const char *error;
	int ret;

	if (request->skip_password_check) {
		/* passdb continue* rule after a successful authentication */
		return 1;
	}

	if (request->passdb->set->deny) {
		/* this is a deny database, we don't care about the password */
		return 0;
	}

	if (auth_fields_exists(request->extra_fields, "nopassword")) {
		auth_request_log_debug(request, subsystem,
				       "Allowing any password");
		return 1;
	}

	ret = password_decode(crypted_password, scheme,
			      &raw_password, &raw_password_size, &error);
	if (ret <= 0) {
		if (ret < 0) {
			auth_request_log_error(request, subsystem,
				"Password data is not valid for scheme %s: %s",
				scheme, error);
		} else {
			auth_request_log_error(request, subsystem,
					       "Unknown scheme %s", scheme);
		}
		return -1;
	}

	/* Use original_username since it may be important for some
	   password schemes (eg. digest-md5). Otherwise the username is used
	   only for logging purposes. */
	ret = password_verify(plain_password, request->original_username,
			      scheme, raw_password, raw_password_size, &error);
	if (ret < 0) {
		const char *password_str = request->set->debug_passwords ?
			t_strdup_printf(" '%s'", crypted_password) : "";
		auth_request_log_error(request, subsystem,
				       "Invalid password%s in passdb: %s",
				       password_str, error);
	} else if (ret == 0) {
		auth_request_log_password_mismatch(request, subsystem);
	}
	if (ret <= 0 && request->set->debug_passwords) T_BEGIN {
		log_password_failure(request, plain_password,
				     crypted_password, scheme,
				     request->original_username,
				     subsystem);
	} T_END;
	return ret;
}

static const char *
escape_none(const char *string,
	    const struct auth_request *request ATTR_UNUSED)
{
	return string;
}

const char *
auth_request_str_escape(const char *string,
			const struct auth_request *request ATTR_UNUSED)
{
	return str_escape(string);
}

const struct var_expand_table auth_request_var_expand_static_tab[] = {
	{ 'u', NULL, "user" },
	{ 'n', NULL, "username" },
	{ 'd', NULL, "domain" },
	{ 's', NULL, "service" },
	{ 'h', NULL, "home" },
	{ 'l', NULL, "lip" },
	{ 'r', NULL, "rip" },
	{ 'p', NULL, "pid" },
	{ 'w', NULL, "password" },
	{ '!', NULL, NULL },
	{ 'm', NULL, "mech" },
	{ 'c', NULL, "secured" },
	{ 'a', NULL, "lport" },
	{ 'b', NULL, "rport" },
	{ 'k', NULL, "cert" },
	{ '\0', NULL, "login_user" },
	{ '\0', NULL, "login_username" },
	{ '\0', NULL, "login_domain" },
	{ '\0', NULL, "session" },
	{ '\0', NULL, "real_lip" },
	{ '\0', NULL, "real_rip" },
	{ '\0', NULL, "real_lport" },
	{ '\0', NULL, "real_rport" },
	{ '\0', NULL, NULL }
};

struct var_expand_table *
auth_request_get_var_expand_table_full(const struct auth_request *auth_request,
				       auth_request_escape_func_t *escape_func,
				       unsigned int *count)
{
	const unsigned int auth_count =
		N_ELEMENTS(auth_request_var_expand_static_tab);
	struct var_expand_table *tab, *ret_tab;

	if (escape_func == NULL)
		escape_func = escape_none;

	/* keep the extra fields at the beginning. the last static_tab field
	   contains the ending NULL-fields. */
	tab = ret_tab = t_malloc((*count + auth_count) * sizeof(*tab));
	memset(tab, 0, *count * sizeof(*tab));
	tab += *count;
	*count += auth_count;

	memcpy(tab, auth_request_var_expand_static_tab,
	       auth_count * sizeof(*tab));

	tab[0].value = escape_func(auth_request->user, auth_request);
	tab[1].value = escape_func(t_strcut(auth_request->user, '@'),
				   auth_request);
	tab[2].value = strchr(auth_request->user, '@');
	if (tab[2].value != NULL)
		tab[2].value = escape_func(tab[2].value+1, auth_request);
	tab[3].value = auth_request->service;
	/* tab[4] = we have no home dir */
	if (auth_request->local_ip.family != 0)
		tab[5].value = net_ip2addr(&auth_request->local_ip);
	if (auth_request->remote_ip.family != 0)
		tab[6].value = net_ip2addr(&auth_request->remote_ip);
	tab[7].value = dec2str(auth_request->client_pid);
	if (auth_request->mech_password != NULL) {
		tab[8].value = escape_func(auth_request->mech_password,
					   auth_request);
	}
	if (auth_request->userdb_lookup) {
		tab[9].value = auth_request->userdb == NULL ? "" :
			dec2str(auth_request->userdb->userdb->id);
	} else {
		tab[9].value = auth_request->passdb == NULL ? "" :
			dec2str(auth_request->passdb->passdb->id);
	}
	tab[10].value = auth_request->mech_name == NULL ? "" :
		auth_request->mech_name;
	tab[11].value = auth_request->secured ? "secured" : "";
	tab[12].value = dec2str(auth_request->local_port);
	tab[13].value = dec2str(auth_request->remote_port);
	tab[14].value = auth_request->valid_client_cert ? "valid" : "";

	if (auth_request->requested_login_user != NULL) {
		const char *login_user = auth_request->requested_login_user;

		tab[15].value = escape_func(login_user, auth_request);
		tab[16].value = escape_func(t_strcut(login_user, '@'),
					    auth_request);
		tab[17].value = strchr(login_user, '@');
		if (tab[17].value != NULL) {
			tab[17].value = escape_func(tab[17].value+1,
						    auth_request);
		}
	}
	tab[18].value = auth_request->session_id == NULL ? NULL :
		escape_func(auth_request->session_id, auth_request);
	if (auth_request->real_local_ip.family != 0)
		tab[19].value = net_ip2addr(&auth_request->real_local_ip);
	if (auth_request->real_remote_ip.family != 0)
		tab[20].value = net_ip2addr(&auth_request->real_remote_ip);
	tab[21].value = dec2str(auth_request->real_local_port);
	tab[22].value = dec2str(auth_request->real_remote_port);
	return ret_tab;
}

const struct var_expand_table *
auth_request_get_var_expand_table(const struct auth_request *auth_request,
				  auth_request_escape_func_t *escape_func)
{
	unsigned int count = 0;

	return auth_request_get_var_expand_table_full(auth_request, escape_func,
						      &count);
}

static void get_log_prefix(string_t *str, struct auth_request *auth_request,
			   const char *subsystem)
{
#define MAX_LOG_USERNAME_LEN 64
	const char *ip;

	str_append(str, subsystem);
	str_append_c(str, '(');

	if (auth_request->user == NULL)
		str_append(str, "?");
	else {
		str_sanitize_append(str, auth_request->user,
				    MAX_LOG_USERNAME_LEN);
	}

	ip = net_ip2addr(&auth_request->remote_ip);
	if (ip != NULL) {
		str_append_c(str, ',');
		str_append(str, ip);
	}
	if (auth_request->requested_login_user != NULL)
		str_append(str, ",master");
	if (auth_request->session_id != NULL)
		str_printfa(str, ",<%s>", auth_request->session_id);
	str_append(str, "): ");
}

static const char * ATTR_FORMAT(3, 0)
get_log_str(struct auth_request *auth_request, const char *subsystem,
	    const char *format, va_list va)
{
	string_t *str;

	str = t_str_new(128);
	get_log_prefix(str, auth_request, subsystem);
	str_vprintfa(str, format, va);
	return str_c(str);
}

void auth_request_log_debug(struct auth_request *auth_request,
			    const char *subsystem,
			    const char *format, ...)
{
	va_list va;

	if (!auth_request->set->debug)
		return;

	va_start(va, format);
	T_BEGIN {
		i_debug("%s", get_log_str(auth_request, subsystem, format, va));
	} T_END;
	va_end(va);
}

void auth_request_log_info(struct auth_request *auth_request,
			   const char *subsystem,
			   const char *format, ...)
{
	va_list va;

	if (!auth_request->set->verbose)
		return;

	va_start(va, format);
	T_BEGIN {
		i_info("%s", get_log_str(auth_request, subsystem, format, va));
	} T_END;
	va_end(va);
}

void auth_request_log_warning(struct auth_request *auth_request,
			      const char *subsystem,
			      const char *format, ...)
{
	va_list va;

	va_start(va, format);
	T_BEGIN {
		i_warning("%s", get_log_str(auth_request, subsystem, format, va));
	} T_END;
	va_end(va);
}

void auth_request_log_error(struct auth_request *auth_request,
			    const char *subsystem,
			    const char *format, ...)
{
	va_list va;

	va_start(va, format);
	T_BEGIN {
		i_error("%s", get_log_str(auth_request, subsystem, format, va));
	} T_END;
	va_end(va);
}

void auth_request_refresh_last_access(struct auth_request *request)
{
	request->last_access = ioloop_time;
	if (request->to_abort != NULL)
		timeout_reset(request->to_abort);
}<|MERGE_RESOLUTION|>--- conflicted
+++ resolved
@@ -1360,17 +1360,11 @@
 			}
 		}
 		request->passdb_password = NULL;
-<<<<<<< HEAD
 		auth_fields_add(request->extra_fields, name, value, 0);
 		return;
-=======
-	} else if (strcmp(name, "allow_nets") == 0) {
-		auth_request_validate_networks(request, value);
 	} else if (strcmp(name, "passdb_import") == 0) {
 		auth_request_passdb_import(request, value, "", default_scheme);
 		return;
-	} else if (strncmp(name, "userdb_", 7) == 0) {
-		/* for prefetch userdb */
 		if (strcmp(name, "userdb_userdb_import") == 0) {
 			/* we need can't put the whole userdb_userdb_import
 			   value to extra_cache_fields or it doesn't work
@@ -1379,10 +1373,6 @@
 						   "userdb_", default_scheme);
 			return;
 		}
-		if (request->userdb_reply == NULL)
-			auth_request_init_userdb_reply(request);
-		auth_request_set_userdb_field(request, name + 7, value);
->>>>>>> 284aa558
 	} else {
 		/* these fields are returned to client */
 		auth_fields_add(request->extra_fields, name, value, 0);
@@ -1502,11 +1492,7 @@
 		auth_request_set_uidgid_file(request, value);
 		return;
 	} else if (strcmp(name, "userdb_import") == 0) {
-<<<<<<< HEAD
-		auth_fields_import(request->userdb_reply, value, 0);
-=======
 		auth_request_userdb_import(request, value);
->>>>>>> 284aa558
 		return;
 	} else if (strcmp(name, "system_user") == 0) {
 		/* FIXME: the system_user is for backwards compatibility */
