--- conflicted
+++ resolved
@@ -414,7 +414,6 @@
 	return cmd_append_continue_message(cmd);
 }
 
-<<<<<<< HEAD
 static int
 cmd_append_handle_args(struct client_command_context *cmd,
 		       const struct imap_arg *args, bool *nonsync_r)
@@ -431,21 +430,6 @@
 	time_t internal_date;
 	int ret, timezone_offset;
 	bool valid;
-=======
-		msg = t_str_new(256);
-		save_count = seq_range_count(&changes.saved_uids);
-		if (save_count == 0 || changes.no_read_perm) {
-			/* not supported by backend (virtual) */
-			str_append(msg, "OK Append completed.");
-		} else {
-			i_assert(ctx->count == save_count);
-			str_printfa(msg, "OK [APPENDUID %u ",
-				    changes.uid_validity);
-			imap_write_seq_range(msg, &changes.saved_uids);
-			str_append(msg, "] Append completed.");
-		}
-		pool_unref(&changes.pool);
->>>>>>> d1a27d8d
 
 	/* [<flags>] */
 	if (!imap_arg_get_list(args, &flags_list))
@@ -613,7 +597,7 @@
 
 	msg = t_str_new(256);
 	save_count = seq_range_count(&changes.saved_uids);
-	if (save_count == 0) {
+	if (save_count == 0 || changes.no_read_perm) {
 		/* not supported by backend (virtual) */
 		str_append(msg, "OK Append completed.");
 	} else {
