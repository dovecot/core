#ifndef MAIL_INDEX_PRIVATE_H
#define MAIL_INDEX_PRIVATE_H

#include "file-lock.h"
#include "mail-index.h"
#include "mail-index-view-private.h"
#include "mail-index-transaction-private.h"

#include <sys/stat.h>

struct mail_transaction_header;
struct mail_transaction_log_view;
struct mail_index_sync_map_ctx;

/* How large index files to mmap() instead of reading to memory. */
#define MAIL_INDEX_MMAP_MIN_SIZE (1024*64)
/* How many times to retry opening index files if read/fstat returns ESTALE.
   This happens with NFS when the file has been deleted (ie. index file was
   rewritten by another computer than us). */
#define MAIL_INDEX_ESTALE_RETRY_COUNT NFS_ESTALE_RETRY_COUNT
/* Large extension header sizes are probably caused by file corruption, so
   try to catch them by limiting the header size. */
#define MAIL_INDEX_EXT_HEADER_MAX_SIZE (1024*1024*16-1)

#define MAIL_INDEX_IS_IN_MEMORY(index) \
	((index)->dir == NULL)

#define MAIL_INDEX_MAP_IS_IN_MEMORY(map) \
	((map)->rec_map->mmap_base == NULL)

#define MAIL_INDEX_MAP_IDX(map, idx) \
	((struct mail_index_record *) \
	 PTR_OFFSET((map)->rec_map->records, (idx) * (map)->hdr.record_size))

typedef int mail_index_expunge_handler_t(struct mail_index_sync_map_ctx *ctx,
					 uint32_t seq, const void *data,
					 void **sync_context, void *context);
typedef int mail_index_sync_handler_t(struct mail_index_sync_map_ctx *ctx,
				      uint32_t seq, void *old_data,
				      const void *new_data, void **context);
typedef void mail_index_sync_lost_handler_t(struct mail_index *index);

ARRAY_DEFINE_TYPE(seq_array, uint32_t);

#define MAIL_INDEX_HEADER_SIZE_ALIGN(size) \
	(((size) + 7) & ~7)

struct mail_index_ext {
	const char *name;
	uint32_t index_idx; /* index ext_id */
	uint32_t reset_id;
	uint32_t ext_offset; /* points to beginning of mail_index_ext_header */
	uint32_t hdr_offset; /* points to mail_index_ext_header.data[] */
	uint32_t hdr_size; /* size of mail_index_ext_header.data[] */
	uint16_t record_offset;
	uint16_t record_size;
	uint16_t record_align;
};

struct mail_index_ext_header {
	uint32_t hdr_size; /* size of data[] */
	uint32_t reset_id;
	uint16_t record_offset;
	uint16_t record_size;
	uint16_t record_align;
	uint16_t name_size;
	/* unsigned char name[name_size] */
	/* unsigned char data[hdr_size] (starting 64bit aligned) */
};

struct mail_index_keyword_header {
	uint32_t keywords_count;
	/* struct mail_index_keyword_header_rec[] */
	/* char name[][] */
};

struct mail_index_keyword_header_rec {
	uint32_t unused; /* for backwards compatibility */
	uint32_t name_offset; /* relative to beginning of name[] */
};

enum mail_index_sync_handler_type {
	MAIL_INDEX_SYNC_HANDLER_FILE	= 0x01,
	MAIL_INDEX_SYNC_HANDLER_HEAD	= 0x02,
	MAIL_INDEX_SYNC_HANDLER_VIEW	= 0x04
};

struct mail_index_sync_handler {
	mail_index_sync_handler_t *callback;
        enum mail_index_sync_handler_type type;
};

struct mail_index_registered_ext {
	const char *name;
	uint32_t index_idx; /* index ext_id */
	uint32_t hdr_size; /* size of mail_index_ext_header.data[] */
	uint16_t record_size;
	uint16_t record_align;

	struct mail_index_sync_handler sync_handler;
	mail_index_expunge_handler_t *expunge_handler;

	void *expunge_context;
	unsigned int expunge_handler_call_always:1;
};

struct mail_index_record_map {
	ARRAY_DEFINE(maps, struct mail_index_map *);

	void *mmap_base;
	size_t mmap_size, mmap_used_size;
	unsigned int lock_id;

	buffer_t *buffer;

	void *records; /* struct mail_index_record[] */
	unsigned int records_count;

	struct mail_index_map_modseq *modseq;
	uint32_t last_appended_uid;

	/* If this mapping is written to disk and write_atomic=FALSE,
	   write_seq_* specify the message sequence range that needs to be
	   written. */
	uint32_t write_seq_first, write_seq_last;
};

struct mail_index_map {
	struct mail_index *index;
	int refcount;

	struct mail_index_header hdr;
	const void *hdr_base;
	buffer_t *hdr_copy_buf;

	pool_t extension_pool;
	ARRAY_DEFINE(extensions, struct mail_index_ext);
	ARRAY_DEFINE(ext_id_map, uint32_t); /* index -> file */

	ARRAY_DEFINE(keyword_idx_map, unsigned int); /* file -> index */

	struct mail_index_record_map *rec_map;

	unsigned int write_base_header:1;
	unsigned int write_ext_header:1;
	unsigned int write_atomic:1; /* write to a new file and rename() */
};

struct mail_index_module_register {
	unsigned int id;
};

union mail_index_module_context {
	struct mail_index_module_register *reg;
};

struct mail_index {
	char *dir, *prefix;

	struct mail_cache *cache;
	struct mail_transaction_log *log;

	enum mail_index_sync_type fsync_mask;
	mode_t mode;
	gid_t gid;

	pool_t extension_pool;
	ARRAY_DEFINE(extensions, struct mail_index_registered_ext);

	ARRAY_DEFINE(sync_lost_handlers, mail_index_sync_lost_handler_t *);

	char *filepath;
	int fd;

	struct mail_index_map *map;
	uint32_t indexid;
	unsigned int inconsistency_id;

	/* last_read_log_file_* contains the seq/offsets we last read from
	   the main index file's headers. these are used to figure out when
	   the main index file should be updated, and if we can update it
	   by writing on top of it or if we need to recreate it. */
	uint32_t last_read_log_file_seq;
	uint32_t last_read_log_file_head_offset;
	uint32_t last_read_log_file_tail_offset;
	struct stat last_read_stat;

	/* transaction log head seq/offset when we last fscked */
	uint32_t fsck_log_head_file_seq;
	uoff_t fsck_log_head_file_offset;

	int lock_type, shared_lock_count, excl_lock_count;
	unsigned int lock_id_counter;
	enum file_lock_method lock_method;

	struct file_lock *file_lock;
	struct dotlock *dotlock;

	pool_t keywords_pool;
	ARRAY_TYPE(keywords) keywords;
	struct hash_table *keywords_hash; /* name -> idx */

	uint32_t keywords_ext_id;
	uint32_t modseq_ext_id;

	/* Module-specific contexts. */
	ARRAY_DEFINE(module_contexts, union mail_index_module_context *);

	char *error;
	unsigned int nodiskspace:1;
	unsigned int index_lock_timeout:1;

	unsigned int opened:1;
	unsigned int log_locked:1;
	unsigned int mmap_disable:1;
	unsigned int fsync_disable:1;
	unsigned int use_excl_dotlocks:1;
	unsigned int nfs_flush:1;
	unsigned int readonly:1;
	unsigned int mapping:1;
	unsigned int syncing:1;
	unsigned int need_recreate:1;
<<<<<<< HEAD
	unsigned int modseqs_enabled:1;
=======
	unsigned int initial_create:1;
>>>>>>> 868cbbd9
};

extern struct mail_index_module_register mail_index_module_register;

/* Add/replace sync handler for specified extra record. */
void mail_index_register_expunge_handler(struct mail_index *index,
					 uint32_t ext_id, bool call_always,
					 mail_index_expunge_handler_t *callback,
					 void *context);
void mail_index_unregister_expunge_handler(struct mail_index *index,
					   uint32_t ext_id);
void mail_index_register_sync_handler(struct mail_index *index, uint32_t ext_id,
				      mail_index_sync_handler_t *cb,
				      enum mail_index_sync_handler_type type);
void mail_index_unregister_sync_handler(struct mail_index *index,
					uint32_t ext_id);
void mail_index_register_sync_lost_handler(struct mail_index *index,
					   mail_index_sync_lost_handler_t *cb);
void mail_index_unregister_sync_lost_handler(struct mail_index *index,
					mail_index_sync_lost_handler_t *cb);

int mail_index_create_tmp_file(struct mail_index *index, const char **path_r);

int mail_index_try_open_only(struct mail_index *index);
void mail_index_close_file(struct mail_index *index);
int mail_index_reopen_if_changed(struct mail_index *index);
/* Update/rewrite the main index file from index->map */
void mail_index_write(struct mail_index *index, bool want_rotate);

void mail_index_flush_read_cache(struct mail_index *index, const char *path,
				 int fd, bool locked);

/* Returns 0 = ok, -1 = error. */
int mail_index_lock_shared(struct mail_index *index, unsigned int *lock_id_r);
/* Returns 1 = ok, 0 = already locked, -1 = error. */
int mail_index_try_lock_exclusive(struct mail_index *index,
				  unsigned int *lock_id_r);
void mail_index_unlock(struct mail_index *index, unsigned int *lock_id);
/* Returns TRUE if given lock_id is valid. */
bool mail_index_is_locked(struct mail_index *index, unsigned int lock_id);

int mail_index_lock_fd(struct mail_index *index, const char *path, int fd,
		       int lock_type, unsigned int timeout_secs,
		       struct file_lock **lock_r);

/* Allocate a new empty map. */
struct mail_index_map *mail_index_map_alloc(struct mail_index *index);
/* Replace index->map with the latest index changes. This may reopen the index
   file and/or it may read the latest changes from transaction log. The log is
   read up to EOF, but non-synced expunges are skipped.

   If we mmap()ed the index file, the map is returned locked.

   Returns 1 = ok, 0 = corrupted, -1 = error. */
int mail_index_map(struct mail_index *index,
		   enum mail_index_sync_handler_type type);
/* Unreference given mapping and unmap it if it's dropped to zero. */
void mail_index_unmap(struct mail_index_map **map);

/* Clone a map. The returned map is always in memory. */
struct mail_index_map *mail_index_map_clone(const struct mail_index_map *map);
void mail_index_record_map_move_to_private(struct mail_index_map *map);
/* Move a mmaped map to memory. */
void mail_index_map_move_to_memory(struct mail_index_map *map);

bool mail_index_map_lookup_ext(struct mail_index_map *map, const char *name,
			       uint32_t *idx_r);
uint32_t
mail_index_map_register_ext(struct mail_index_map *map,
			    const char *name, uint32_t ext_offset,
			    const struct mail_index_ext_header *ext_hdr);
bool mail_index_map_get_ext_idx(struct mail_index_map *map,
				uint32_t ext_id, uint32_t *idx_r);
const struct mail_index_ext *
mail_index_view_get_ext(struct mail_index_view *view, uint32_t ext_id);

int mail_index_map_check_header(struct mail_index_map *map);
int mail_index_map_parse_keywords(struct mail_index_map *map);

int mail_index_map_ext_get_next(struct mail_index_map *map,
				unsigned int *offset,
				const struct mail_index_ext_header **ext_hdr_r,
				const char **name_r);
int mail_index_map_ext_hdr_check(const struct mail_index_header *hdr,
				 const struct mail_index_ext_header *ext_hdr,
				 const char *name, const char **error_r);
unsigned int mail_index_map_ext_hdr_offset(unsigned int name_len);

void mail_index_view_transaction_ref(struct mail_index_view *view);
void mail_index_view_transaction_unref(struct mail_index_view *view);

void mail_index_fsck_locked(struct mail_index *index);

int mail_index_set_error(struct mail_index *index, const char *fmt, ...)
	ATTR_FORMAT(2, 3);
/* "%s failed with index file %s: %m" */
int mail_index_set_syscall_error(struct mail_index *index,
				 const char *function);
/* "%s failed with file %s: %m" */
int mail_index_file_set_syscall_error(struct mail_index *index,
				      const char *filepath,
				      const char *function);

uint32_t mail_index_uint32_to_offset(uint32_t offset);
uint32_t mail_index_offset_to_uint32(uint32_t offset);

#endif<|MERGE_RESOLUTION|>--- conflicted
+++ resolved
@@ -220,11 +220,8 @@
 	unsigned int mapping:1;
 	unsigned int syncing:1;
 	unsigned int need_recreate:1;
-<<<<<<< HEAD
 	unsigned int modseqs_enabled:1;
-=======
 	unsigned int initial_create:1;
->>>>>>> 868cbbd9
 };
 
 extern struct mail_index_module_register mail_index_module_register;
