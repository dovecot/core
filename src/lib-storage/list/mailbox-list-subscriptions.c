--- conflicted
+++ resolved
@@ -153,11 +153,7 @@
 				  "Removing invalid entry: %s",
 				  path, name);
 			(void)subsfile_set_subscribed(src_list, path,
-<<<<<<< HEAD
-				mailbox_list_get_temp_prefix(dest_list),
-=======
 				mailbox_list_get_temp_prefix(src_list),
->>>>>>> b529524e
 				name, FALSE);
 
 		}
