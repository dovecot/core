#ifndef DBOX_STORAGE_H
#define DBOX_STORAGE_H

#include "index-storage.h"
#include "mailbox-list-private.h"
#include "dbox-settings.h"

#define DBOX_STORAGE_NAME "dbox"
#define DBOX_SUBSCRIPTION_FILE_NAME "subscriptions"
#define DBOX_UIDVALIDITY_FILE_NAME "dovecot-uidvalidity"
#define DBOX_INDEX_PREFIX "dovecot.index"

#define DBOX_MAILBOX_DIR_NAME "mailboxes"
#define DBOX_TRASH_DIR_NAME "trash"
#define DBOX_MAILDIR_NAME "dbox-Mails"
#define DBOX_GLOBAL_INDEX_PREFIX "dovecot.map.index"
#define DBOX_GLOBAL_DIR_NAME "storage"
#define DBOX_MAIL_FILE_MULTI_PREFIX "m."
#define DBOX_MAIL_FILE_UID_PREFIX "u."
#define DBOX_MAIL_FILE_MULTI_FORMAT DBOX_MAIL_FILE_MULTI_PREFIX"%u"
#define DBOX_MAIL_FILE_UID_FORMAT DBOX_MAIL_FILE_UID_PREFIX"%u"
#define DBOX_GUID_BIN_LEN (128/8)

/* How often to scan for stale temp files (based on dir's atime) */
#define DBOX_TMP_SCAN_SECS (8*60*60)
/* Delete temp files having ctime older than this. */
#define DBOX_TMP_DELETE_SECS (36*60*60)

<<<<<<< HEAD
/* Default dbox settings */
#define DBOX_DEFAULT_ROTATE_SIZE (2*1024*1024)
#define DBOX_DEFAULT_ROTATE_MIN_SIZE (1024*16)
#define DBOX_DEFAULT_ROTATE_DAYS 0
#define DBOX_DEFAULT_MAX_OPEN_FILES 64
#define DBOX_DEFAULT_PURGE_MIN_PERCENTAGE 0

=======
>>>>>>> 2fde0587
/* Flag specifies if the message should be in primary or alternative storage */
#define DBOX_INDEX_FLAG_ALT MAIL_INDEX_MAIL_FLAG_BACKEND

struct dbox_index_header {
	uint32_t map_uid_validity;
	uint32_t highest_maildir_uid;
};

struct dbox_storage {
	struct mail_storage storage;
	union mailbox_list_module_context list_module_ctx;
<<<<<<< HEAD

	/* root path for alt directory */
=======
	const struct dbox_settings *set;
>>>>>>> 2fde0587
	const char *alt_dir;
	/* paths for storage directories */
	const char *storage_dir, *alt_storage_dir;
	struct dbox_map *map;

	/* mode/gid to use for new dbox storage files */
	mode_t create_mode;
	gid_t create_gid;

	uoff_t rotate_size, rotate_min_size;
	unsigned int rotate_days;
	unsigned int max_open_files;
	unsigned int purge_min_percentage;
	ARRAY_DEFINE(open_files, struct dbox_file *);

	unsigned int sync_rebuild:1;
	unsigned int have_multi_msgs:1;
};

struct dbox_mail_index_record {
	uint32_t map_uid;
};

struct dbox_mailbox {
	struct index_mailbox ibox;
	struct dbox_storage *storage;

	struct maildir_uidlist *maildir_uidlist;
	uint32_t highest_maildir_uid;
	uint32_t map_uid_validity;

<<<<<<< HEAD
	uint32_t dbox_ext_id, dbox_hdr_ext_id, guid_ext_id;
=======
	ARRAY_DEFINE(open_files, struct dbox_file *);
>>>>>>> 2fde0587

	const char *path, *alt_path;
};

struct dbox_transaction_context {
	struct index_transaction_context ictx;
	union mail_index_transaction_module_context module_ctx;

	uint32_t first_saved_mail_seq;
	struct dbox_save_context *save_ctx;
};

extern struct mail_vfuncs dbox_mail_vfuncs;

void dbox_transaction_class_init(void);
void dbox_transaction_class_deinit(void);

struct mailbox *
dbox_mailbox_open(struct mail_storage *storage, const char *name,
		  struct istream *input, enum mailbox_open_flags flags);

struct mail *
dbox_mail_alloc(struct mailbox_transaction_context *t,
		enum mail_fetch_field wanted_fields,
		struct mailbox_header_lookup_ctx *wanted_headers);

/* Get map_uid for wanted message. */
int dbox_mail_lookup(struct dbox_mailbox *mbox, struct mail_index_view *view,
		     uint32_t seq, uint32_t *map_uid_r);
uint32_t dbox_get_uidvalidity_next(struct mail_storage *storage);

struct mail_save_context *
dbox_save_alloc(struct mailbox_transaction_context *_t);
int dbox_save_begin(struct mail_save_context *ctx, struct istream *input);
int dbox_save_continue(struct mail_save_context *ctx);
int dbox_save_finish(struct mail_save_context *ctx);
void dbox_save_cancel(struct mail_save_context *ctx);

int dbox_transaction_save_commit_pre(struct dbox_save_context *ctx);
void dbox_transaction_save_commit_post(struct dbox_save_context *ctx);
void dbox_transaction_save_rollback(struct dbox_save_context *ctx);

int dbox_copy(struct mail_save_context *ctx, struct mail *mail);

#endif<|MERGE_RESOLUTION|>--- conflicted
+++ resolved
@@ -26,16 +26,6 @@
 /* Delete temp files having ctime older than this. */
 #define DBOX_TMP_DELETE_SECS (36*60*60)
 
-<<<<<<< HEAD
-/* Default dbox settings */
-#define DBOX_DEFAULT_ROTATE_SIZE (2*1024*1024)
-#define DBOX_DEFAULT_ROTATE_MIN_SIZE (1024*16)
-#define DBOX_DEFAULT_ROTATE_DAYS 0
-#define DBOX_DEFAULT_MAX_OPEN_FILES 64
-#define DBOX_DEFAULT_PURGE_MIN_PERCENTAGE 0
-
-=======
->>>>>>> 2fde0587
 /* Flag specifies if the message should be in primary or alternative storage */
 #define DBOX_INDEX_FLAG_ALT MAIL_INDEX_MAIL_FLAG_BACKEND
 
@@ -47,12 +37,9 @@
 struct dbox_storage {
 	struct mail_storage storage;
 	union mailbox_list_module_context list_module_ctx;
-<<<<<<< HEAD
+	const struct dbox_settings *set;
 
 	/* root path for alt directory */
-=======
-	const struct dbox_settings *set;
->>>>>>> 2fde0587
 	const char *alt_dir;
 	/* paths for storage directories */
 	const char *storage_dir, *alt_storage_dir;
@@ -62,10 +49,6 @@
 	mode_t create_mode;
 	gid_t create_gid;
 
-	uoff_t rotate_size, rotate_min_size;
-	unsigned int rotate_days;
-	unsigned int max_open_files;
-	unsigned int purge_min_percentage;
 	ARRAY_DEFINE(open_files, struct dbox_file *);
 
 	unsigned int sync_rebuild:1;
@@ -84,11 +67,7 @@
 	uint32_t highest_maildir_uid;
 	uint32_t map_uid_validity;
 
-<<<<<<< HEAD
 	uint32_t dbox_ext_id, dbox_hdr_ext_id, guid_ext_id;
-=======
-	ARRAY_DEFINE(open_files, struct dbox_file *);
->>>>>>> 2fde0587
 
 	const char *path, *alt_path;
 };
