--- conflicted
+++ resolved
@@ -80,16 +80,10 @@
 					layout_r, alt_dir_r, error_r) < 0)
 		return -1;
 
-<<<<<<< HEAD
-	if (*list_set->mailbox_dir_name == '\0' &&
-	    list_set->subscription_fname == subs_fname)
-		list_set->subscription_fname = DBOX_OLD_SUBSCRIPTION_FILE_NAME;
-=======
 	if (*list_set->mailbox_dir_name == '\0') {
 		*error_r = "dbox: MAILBOXDIR must not be empty";
 		return -1;
 	}
->>>>>>> f341450f
 	return 0;
 }
 
@@ -217,7 +211,7 @@
 	i_array_init(&storage->open_files, I_MIN(storage->max_open_files, 128));
 
 	storage->map = dbox_map_init(storage);
-	mailbox_list_get_permissions(storage->storage.list,
+	mailbox_list_get_permissions(storage->storage.list, NULL,
 				     &storage->create_mode,
 				     &storage->create_gid);
 	return 0;
@@ -227,20 +221,9 @@
 {
 	struct dbox_storage *storage = (struct dbox_storage *)_storage;
 
-<<<<<<< HEAD
-	mailbox_list_get_dir_permissions(storage->list, NULL, &mode, &gid);
-	if (mkdir_parents_chown(path, mode, (uid_t)-1, gid) < 0 &&
-	    errno != EEXIST) {
-		if (!mail_storage_set_error_from_errno(storage)) {
-			mail_storage_set_critical(storage,
-				"mkdir(%s) failed: %m", path);
-		}
-		return -1;
-=======
 	if (storage->sync_rebuild) {
 		if (dbox_storage_rebuild(storage) < 0)
 			return;
->>>>>>> f341450f
 	}
 
 	dbox_sync_purge(storage);
@@ -356,7 +339,7 @@
 	mode_t mode;
 	gid_t gid;
 
-	mailbox_list_get_dir_permissions(_storage->list, &mode, &gid);
+	mailbox_list_get_dir_permissions(_storage->list, NULL, &mode, &gid);
 	if (mkdir_parents_chown(path, mode, (uid_t)-1, gid) == 0) {
 		if (!directory) {
 			/* create indexes immediately with the dbox header */
@@ -573,7 +556,7 @@
 		mode_t mode;
 		gid_t gid;
 
-		mailbox_list_get_dir_permissions(list, &mode, &gid);
+		mailbox_list_get_dir_permissions(list, NULL, &mode, &gid);
 		if (mkdir_parents_chown(trash_dir, mode, (uid_t)-1, gid) < 0 &&
 		    errno != EEXIST) {
 			mailbox_list_set_critical(list,
