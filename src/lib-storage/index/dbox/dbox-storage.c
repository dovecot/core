/* Copyright (c) 2007-2009 Dovecot authors, see the included COPYING file */

#include "lib.h"
#include "array.h"
#include "ioloop.h"
#include "str.h"
#include "hex-binary.h"
#include "randgen.h"
#include "mkdir-parents.h"
#include "unlink-directory.h"
#include "unlink-old-files.h"
#include "index-mail.h"
#include "mail-copy.h"
#include "mailbox-uidvalidity.h"
#include "maildir/maildir-uidlist.h"
#include "dbox-map.h"
#include "dbox-file.h"
#include "dbox-sync.h"
#include "dbox-storage-rebuild.h"
#include "dbox-storage.h"

#include <stdio.h>
#include <stdlib.h>
#include <unistd.h>
#include <dirent.h>
#include <sys/stat.h>

#define CREATE_MODE 0770 /* umask() should limit it more */

#define DBOX_LIST_CONTEXT(obj) \
	MODULE_CONTEXT(obj, dbox_mailbox_list_module)

extern struct mail_storage dbox_storage;
extern struct mailbox dbox_mailbox;

static MODULE_CONTEXT_DEFINE_INIT(dbox_mailbox_list_module,
				  &mailbox_list_module_register);

static int
dbox_list_delete_mailbox(struct mailbox_list *list, const char *name);
static int
dbox_list_rename_mailbox(struct mailbox_list *list,
			 const char *oldname, const char *newname);
static int
dbox_list_rename_mailbox_pre(struct mailbox_list *list,
			     const char *oldname, const char *newname);
static int dbox_list_iter_is_mailbox(struct mailbox_list_iterate_context *ctx,
				     const char *dir, const char *fname,
				     const char *mailbox_name,
				     enum mailbox_list_file_type type,
				     enum mailbox_info_flags *flags);

static int
dbox_get_list_settings(struct mailbox_list_settings *list_set,
		       const char *data, struct mail_storage *storage,
		       const char **layout_r, const char **alt_dir_r,
		       const char **error_r)
{
<<<<<<< HEAD
	const char *subs_fname = DBOX_SUBSCRIPTION_FILE_NAME;
	bool debug = (storage->flags & MAIL_STORAGE_FLAG_DEBUG) != 0;
=======
	bool debug = storage->set->mail_debug;
>>>>>>> 2fde0587

	*layout_r = "fs";

	memset(list_set, 0, sizeof(*list_set));
	list_set->subscription_fname = subs_fname;
	list_set->maildir_name = DBOX_MAILDIR_NAME;
	list_set->mailbox_dir_name = DBOX_MAILBOX_DIR_NAME;

	if (data == NULL || *data == '\0' || *data == ':') {
		/* we won't do any guessing for this format. */
		if (debug)
			i_info("dbox: mailbox location not given");
		*error_r = "Root mail directory not given";
		return -1;
	}

	if (debug)
		i_info("dbox: data=%s", data);
	if (mailbox_list_settings_parse(data, list_set, storage->ns,
					layout_r, alt_dir_r, error_r) < 0)
		return -1;

	if (*list_set->mailbox_dir_name == '\0') {
		*error_r = "dbox: MAILBOXDIR must not be empty";
		return -1;
	}
	return 0;
}

static struct mail_storage *dbox_alloc(void)
{
	struct dbox_storage *storage;
	pool_t pool;

	pool = pool_alloconly_create("dbox storage", 512+256);
	storage = p_new(pool, struct dbox_storage, 1);
	storage->storage = dbox_storage;
	storage->storage.pool = pool;
	storage->storage.storage_class = &dbox_storage;

	return &storage->storage;
}

static int dbox_create(struct mail_storage *_storage, const char *data,
		       const char **error_r)
{
	struct dbox_storage *storage = (struct dbox_storage *)_storage;
	struct mailbox_list_settings list_set;
	struct stat st;
	const char *layout, *alt_dir, *dir, *value;

	if (dbox_get_list_settings(&list_set, data, _storage,
				   &layout, &alt_dir, error_r) < 0)
		return -1;
	list_set.mail_storage_flags = &_storage->flags;
	list_set.lock_method = &_storage->lock_method;

	if ((_storage->flags & MAIL_STORAGE_FLAG_NO_AUTOCREATE) != 0) {
		if (stat(list_set.root_dir, &st) < 0) {
			if (errno == ENOENT) {
				*error_r = t_strdup_printf(
					"Root mail directory doesn't exist: %s",
					list_set.root_dir);
			} else if (errno == EACCES) {
				*error_r = mail_error_eacces_msg("stat",
							list_set.root_dir);
			} else {
				*error_r = t_strdup_printf(
							"stat(%s) failed: %m",
							list_set.root_dir);
			}
			return -1;
		}
	} else if (mkdir_parents(list_set.root_dir,
				 CREATE_MODE) == 0 || errno == EEXIST) {
	} else if (errno == EACCES) {
		if (_storage->ns->type != NAMESPACE_SHARED) {
			*error_r = mail_error_create_eacces_msg("mkdir",
							list_set.root_dir);
			return -1;
		}
		/* can't create a new user, but we don't want to fail
		   the storage creation. */
	} else {
		*error_r = t_strdup_printf("mkdir(%s) failed: %m",
					   list_set.root_dir);
		return -1;
	}

<<<<<<< HEAD
	value = getenv("DBOX_ROTATE_SIZE");
	if (value != NULL)
		storage->rotate_size = (uoff_t)strtoul(value, NULL, 10) * 1024;
	else
		storage->rotate_size = DBOX_DEFAULT_ROTATE_SIZE;
	value = getenv("DBOX_ROTATE_MIN_SIZE");
	if (value != NULL)
		storage->rotate_min_size = (uoff_t)strtoul(value, NULL, 10) * 1024;
	else
		storage->rotate_min_size = DBOX_DEFAULT_ROTATE_MIN_SIZE;
	if (storage->rotate_min_size > storage->rotate_size)
		storage->rotate_min_size = storage->rotate_size;
	value = getenv("DBOX_ROTATE_DAYS");
	if (value != NULL)
		storage->rotate_days = (unsigned int)strtoul(value, NULL, 10);
	else
		storage->rotate_days = DBOX_DEFAULT_ROTATE_DAYS;
	value = getenv("DBOX_MAX_OPEN_FILES");
	if (value != NULL)
		storage->max_open_files = (unsigned int)strtoul(value, NULL, 10);
	else
		storage->max_open_files = DBOX_DEFAULT_MAX_OPEN_FILES;
	value = getenv("DBOX_PURGE_MIN_PERCENTAGE");
	if (value != NULL)
		storage->purge_min_percentage = (unsigned int)strtoul(value, NULL, 10);
	else
		storage->purge_min_percentage = DBOX_DEFAULT_PURGE_MIN_PERCENTAGE;

	if (storage->max_open_files <= 1) {
		/* we store file offsets in a 32bit integer. */
		*error_r = "dbox_max_open_files must be at least 2";
		return -1;
	}
	if (storage->rotate_size > (uint32_t)-1) {
		/* we store file offsets in a 32bit integer. */
		*error_r = "dbox_rotate_size must be less than 4 GB";
		return -1;
	}
=======
	storage->set = mail_storage_get_driver_settings(_storage);
>>>>>>> 2fde0587

	if (mailbox_list_alloc(layout, &_storage->list, error_r) < 0)
		return -1;
	storage->list_module_ctx.super = _storage->list->v;
	storage->alt_dir = p_strdup(_storage->pool, alt_dir);
	_storage->list->v.iter_is_mailbox = dbox_list_iter_is_mailbox;
	_storage->list->v.delete_mailbox = dbox_list_delete_mailbox;
	_storage->list->v.rename_mailbox = dbox_list_rename_mailbox;
	_storage->list->v.rename_mailbox_pre = dbox_list_rename_mailbox_pre;

	MODULE_CONTEXT_SET_FULL(_storage->list, dbox_mailbox_list_module,
				storage, &storage->list_module_ctx);

	/* finish list init after we've overridden vfuncs */
<<<<<<< HEAD
	mailbox_list_init(_storage->list, _storage->ns, &list_set,
			  mail_storage_get_list_flags(_storage->flags));

	dir = mailbox_list_get_path(storage->storage.list, NULL,
				    MAILBOX_LIST_PATH_TYPE_DIR);
	storage->storage_dir = p_strconcat(_storage->pool, dir,
					   "/"DBOX_GLOBAL_DIR_NAME, NULL);
	storage->alt_storage_dir = p_strconcat(_storage->pool, alt_dir,
					       "/"DBOX_GLOBAL_DIR_NAME, NULL);
	i_array_init(&storage->open_files, I_MIN(storage->max_open_files, 128));

	storage->map = dbox_map_init(storage);
	mailbox_list_get_permissions(storage->storage.list, NULL,
				     &storage->create_mode,
				     &storage->create_gid);
=======
	mailbox_list_init(_storage->list, _storage->ns, &list_set, 0);
>>>>>>> 2fde0587
	return 0;
}

static void dbox_destroy(struct mail_storage *_storage)
{
	struct dbox_storage *storage = (struct dbox_storage *)_storage;

	if (storage->sync_rebuild) {
		if (dbox_storage_rebuild(storage) < 0)
			return;
	}

	dbox_sync_purge(storage);
	dbox_files_free(storage);
	dbox_map_deinit(&storage->map);
	array_free(&storage->open_files);
	index_storage_destroy(_storage);
}

static const char *
dbox_get_alt_path(struct dbox_storage *storage, const char *path)
{
	const char *root;
	unsigned int len;

	if (storage->alt_dir == NULL)
		return NULL;

	root = mailbox_list_get_path(storage->storage.list, NULL,
				     MAILBOX_LIST_PATH_TYPE_DIR);

	len = strlen(root);
	if (strncmp(path, root, len) != 0 && path[len] == '/') {
		/* can't determine the alt path - shouldn't happen */
		return NULL;
	}
	return t_strconcat(storage->alt_dir, path + len, NULL);
}

static struct mailbox *
dbox_open(struct dbox_storage *storage, const char *name,
	  enum mailbox_open_flags flags)
{
	struct mail_storage *_storage = &storage->storage;
	struct dbox_mailbox *mbox;
	struct mail_index *index;
	const char *path;
	pool_t pool;

	path = mailbox_list_get_path(_storage->list, name,
				     MAILBOX_LIST_PATH_TYPE_MAILBOX);

	index = index_storage_alloc(_storage, name, flags, DBOX_INDEX_PREFIX);
	mail_index_set_fsync_types(index, MAIL_INDEX_SYNC_TYPE_APPEND |
				   MAIL_INDEX_SYNC_TYPE_EXPUNGE);

	pool = pool_alloconly_create("dbox mailbox", 1024+512);
	mbox = p_new(pool, struct dbox_mailbox, 1);
	mbox->ibox.box = dbox_mailbox;
	mbox->ibox.box.pool = pool;
	mbox->ibox.storage = &storage->storage;
	mbox->ibox.mail_vfuncs = &dbox_mail_vfuncs;
	mbox->ibox.index = index;
	mbox->ibox.keep_index_backups = TRUE;
	mbox->ibox.index_never_in_memory = TRUE;
	mbox->path = p_strdup(pool, path);
	mbox->alt_path = p_strdup(pool, dbox_get_alt_path(storage, path));
	mbox->storage = storage;
<<<<<<< HEAD
=======
	mbox->last_interactive_change = ioloop_time;

	i_array_init(&mbox->open_files,
		     I_MIN(storage->set->dbox_max_open_files, 128));
>>>>>>> 2fde0587

	mbox->dbox_ext_id =
		mail_index_ext_register(index, "dbox", 0,
					sizeof(struct dbox_mail_index_record),
					sizeof(uint32_t));
	mbox->dbox_hdr_ext_id =
		mail_index_ext_register(index, "dbox-hdr",
					sizeof(struct dbox_index_header), 0, 0);
	mbox->guid_ext_id =
		mail_index_ext_register(index, "guid", 0, DBOX_GUID_BIN_LEN, 1);

	index_storage_mailbox_init(&mbox->ibox, name, flags, FALSE);
	mbox->maildir_uidlist = maildir_uidlist_init_readonly(&mbox->ibox);
	return &mbox->ibox.box;
}

uint32_t dbox_get_uidvalidity_next(struct mail_storage *storage)
{
	const char *path;

	path = mailbox_list_get_path(storage->list, NULL,
				     MAILBOX_LIST_PATH_TYPE_CONTROL);
	path = t_strconcat(path, "/"DBOX_UIDVALIDITY_FILE_NAME, NULL);
	return mailbox_uidvalidity_next(path);
}

static void dbox_write_index_header(struct mailbox *box)
{
	struct dbox_mailbox *mbox = (struct dbox_mailbox *)box;
	struct mail_index_transaction *trans;
	struct dbox_index_header hdr;
	uint32_t uid_validity;

	trans = mail_index_transaction_begin(mbox->ibox.view, 0);

	/* set dbox header */
	memset(&hdr, 0, sizeof(hdr));
	mail_index_update_header_ext(trans, mbox->dbox_hdr_ext_id, 0,
				     &hdr, sizeof(hdr));

	/* set uidvalidity */
	uid_validity = dbox_get_uidvalidity_next(&mbox->storage->storage);
	mail_index_update_header(trans,
		offsetof(struct mail_index_header, uid_validity),
		&uid_validity, sizeof(uid_validity), TRUE);

	(void)mail_index_transaction_commit(&trans);
}

static int create_dbox(struct mail_storage *_storage, const char *path,
		       const char *name, bool directory)
{
	struct dbox_storage *storage = (struct dbox_storage *)_storage;
	struct mailbox *box;
	mode_t mode;
	gid_t gid;

	mailbox_list_get_dir_permissions(_storage->list, NULL, &mode, &gid);
	if (mkdir_parents_chown(path, mode, (uid_t)-1, gid) == 0) {
		if (!directory) {
			/* create indexes immediately with the dbox header */
			box = dbox_open(storage, name,
					MAILBOX_OPEN_KEEP_RECENT);
			dbox_write_index_header(box);
			mailbox_close(&box);
		}
	} else if (errno != EEXIST) {
		if (!mail_storage_set_error_from_errno(_storage)) {
			mail_storage_set_critical(_storage,
				"mkdir(%s) failed: %m", path);
		}
		return -1;
	}
	return 0;
}

static bool
dbox_cleanup_if_exists(struct mail_storage *storage, const char *path)
{
	struct stat st;

	if (stat(path, &st) < 0)
		return FALSE;

	/* check once in a while if there are temp files to clean up */
	if (st.st_atime > st.st_ctime + DBOX_TMP_DELETE_SECS) {
		/* there haven't been any changes to this directory since we
		   last checked it. */
	} else if (st.st_atime < ioloop_time - DBOX_TMP_SCAN_SECS) {
		/* time to scan */
		const char *prefix =
			mailbox_list_get_global_temp_prefix(storage->list);

		(void)unlink_old_files(path, prefix,
				       ioloop_time - DBOX_TMP_DELETE_SECS);
	}
	return TRUE;
}

struct mailbox *
dbox_mailbox_open(struct mail_storage *_storage, const char *name,
		  struct istream *input, enum mailbox_open_flags flags)
{
	struct dbox_storage *storage = (struct dbox_storage *)_storage;
	const char *path;

	if (input != NULL) {
		mail_storage_set_critical(_storage,
			"dbox doesn't support streamed mailboxes");
		return NULL;
	}

	path = mailbox_list_get_path(_storage->list, name,
				     MAILBOX_LIST_PATH_TYPE_MAILBOX);
	if (dbox_cleanup_if_exists(_storage, path))
		return dbox_open(storage, name, flags);
	else if (errno == ENOENT) {
		if (strcmp(name, "INBOX") == 0 &&
		    (_storage->ns->flags & NAMESPACE_FLAG_INBOX) != 0) {
			/* INBOX always exists, create it */
			if (create_dbox(_storage, path, "INBOX", FALSE) < 0)
				return NULL;
			return dbox_open(storage, name, flags);
		}

		mail_storage_set_error(_storage, MAIL_ERROR_NOTFOUND,
			T_MAIL_ERR_MAILBOX_NOT_FOUND(name));
	} else if (errno == EACCES) {
		mail_storage_set_critical(_storage, "%s",
			mail_error_eacces_msg("stat", path));
	} else {
		mail_storage_set_critical(_storage, "stat(%s) failed: %m",
					  path);
	}
	return NULL;
}

static int dbox_storage_mailbox_close(struct mailbox *box)
{
	struct dbox_mailbox *mbox = (struct dbox_mailbox *)box;

	maildir_uidlist_deinit(&mbox->maildir_uidlist);
	return index_storage_mailbox_close(box);
}

static int dbox_mailbox_create(struct mail_storage *_storage,
			       const char *name, bool directory)
{
	struct dbox_storage *storage = (struct dbox_storage *)_storage;
	const char *path, *alt_path;
	struct stat st;

	path = mailbox_list_get_path(_storage->list, name,
				     directory ? MAILBOX_LIST_PATH_TYPE_DIR :
				     MAILBOX_LIST_PATH_TYPE_MAILBOX);
	if (stat(path, &st) == 0) {
		mail_storage_set_error(_storage, MAIL_ERROR_EXISTS,
				       "Mailbox already exists");
		return -1;
	}

	/* make sure the alt path doesn't exist yet. it shouldn't (except with
	   race conditions with RENAME/DELETE), but if something crashed and
	   left it lying around we don't want to start overwriting files in
	   it. */
	alt_path = directory ? NULL : dbox_get_alt_path(storage, path);
	if (alt_path != NULL && stat(alt_path, &st) == 0) {
		mail_storage_set_error(_storage, MAIL_ERROR_EXISTS,
				       "Mailbox already exists");
		return -1;
	}

	return create_dbox(_storage, path, name, directory);
}

static int
dbox_mailbox_unref_mails(struct dbox_storage *storage, const char *path)
{
	struct mailbox_list *list = storage->storage.list;
	struct mailbox *box;
	struct dbox_mailbox *mbox;
	const struct mail_index_header *hdr;
	const struct dbox_mail_index_record *dbox_rec;
	struct dbox_map_transaction_context *map_trans;
	ARRAY_TYPE(uint32_t) map_uids;
	const void *data;
	bool expunged, old_fs_access;
	uint32_t seq;
	int ret;

	old_fs_access = (list->flags & MAILBOX_LIST_FLAG_FULL_FS_ACCESS) != 0;
	list->flags |= MAILBOX_LIST_FLAG_FULL_FS_ACCESS;
	box = dbox_open(storage, path, MAILBOX_OPEN_IGNORE_ACLS |
			MAILBOX_OPEN_KEEP_RECENT);
	if (!old_fs_access)
		list->flags &= ~MAILBOX_LIST_FLAG_FULL_FS_ACCESS;
	if (box == NULL)
		return -1;
	mbox = (struct dbox_mailbox *)box;

	/* get a list of all map_uids in this mailbox */
	i_array_init(&map_uids, 128);
	hdr = mail_index_get_header(mbox->ibox.view);
	for (seq = 1; seq <= hdr->messages_count; hdr++) {
		mail_index_lookup_ext(mbox->ibox.view, seq, mbox->dbox_ext_id,
				      &data, &expunged);
		dbox_rec = data;
		if (dbox_rec == NULL) {
			/* no multi-mails */
			break;
		}
		if (dbox_rec->map_uid != 0)
			array_append(&map_uids, &dbox_rec->map_uid, 1);
	}

	/* unreference the map_uids */
	map_trans = dbox_map_transaction_begin(storage->map, FALSE);
	ret = dbox_map_update_refcounts(map_trans, &map_uids, -1);
	if (ret == 0)
		ret = dbox_map_transaction_commit(map_trans);
	dbox_map_transaction_free(&map_trans);
	array_free(&map_uids);
	mailbox_close(&box);
	return ret;
}

static const char *dbox_get_trash_dest(const char *trash_dir)
{
	const char *path;
	unsigned char randbuf[16];
	struct stat st;

	do {
		random_fill_weak(randbuf, sizeof(randbuf));
		path = t_strconcat(trash_dir, "/",
			binary_to_hex(randbuf, sizeof(randbuf)), NULL);
	} while (lstat(path, &st) == 0);
	return path;
}

static int
dbox_list_delete_mailbox(struct mailbox_list *list, const char *name)
{
	struct dbox_storage *storage = DBOX_LIST_CONTEXT(list);
	struct stat st;
	const char *path, *alt_path, *trash_dir, *trash_dest;
	bool deleted = FALSE;
	int ret;

	/* Make sure the indexes are closed before trying to delete the
	   directory that contains them. It can still fail with some NFS
	   implementations if indexes are opened by another session, but
	   that can't really be helped. */
	index_storage_destroy_unrefed();

	/* delete the index and control directories */
	if (storage->list_module_ctx.super.delete_mailbox(list, name) < 0)
		return -1;

	path = mailbox_list_get_path(list, name,
				     MAILBOX_LIST_PATH_TYPE_MAILBOX);
	trash_dir = mailbox_list_get_path(list, NULL,
					  MAILBOX_LIST_PATH_TYPE_DIR);
	trash_dir = t_strconcat(trash_dir, "/"DBOX_TRASH_DIR_NAME, NULL);
	trash_dest = dbox_get_trash_dest(trash_dir);

	/* first try renaming the actual mailbox to trash directory */
	ret = rename(path, trash_dest);
	if (ret < 0 && errno == ENOENT) {
		/* either source mailbox doesn't exist or trash directory
		   doesn't exist. try creating the trash and retrying. */
		mode_t mode;
		gid_t gid;

		mailbox_list_get_dir_permissions(list, NULL, &mode, &gid);
		if (mkdir_parents_chown(trash_dir, mode, (uid_t)-1, gid) < 0 &&
		    errno != EEXIST) {
			mailbox_list_set_critical(list,
				"mkdir(%s) failed: %m", trash_dir);
			return -1;
		}
		ret = rename(path, trash_dest);
	}
	if (ret == 0) {
		if (dbox_mailbox_unref_mails(storage, trash_dest) < 0) {
			/* we've already renamed it. there's no going back. */
			mailbox_list_set_internal_error(list);
			ret = -1;
		}
		if (unlink_directory(trash_dest, TRUE) < 0) {
			mailbox_list_set_critical(list,
				"unlink_directory(%s) failed: %m", trash_dest);
			ret = -1;
		}
		/* if there's an alt path, delete it too */
		alt_path = dbox_get_alt_path(storage, path);
		if (alt_path != NULL) {
			if (unlink_directory(alt_path, TRUE) < 0) {
				mailbox_list_set_critical(list,
					"unlink_directory(%s) failed: %m", alt_path);
				ret = -1;
			}
		}
		/* try to delete the parent directory also */
		deleted = TRUE;
		path = mailbox_list_get_path(list, name,
					     MAILBOX_LIST_PATH_TYPE_DIR);
	} else if (errno != ENOENT) {
		mailbox_list_set_critical(list, "stat(%s) failed: %m", path);
		return -1;
	} else {
		/* mailbox not found - what about the directory? */
		path = mailbox_list_get_path(list, name,
					     MAILBOX_LIST_PATH_TYPE_DIR);
		if (stat(path, &st) == 0) {
			/* delete the directory */
		} else if (errno == ENOENT) {
			mailbox_list_set_error(list, MAIL_ERROR_NOTFOUND,
				T_MAIL_ERR_MAILBOX_NOT_FOUND(name));
			return -1;
		} else if (!mailbox_list_set_error_from_errno(list)) {
			mailbox_list_set_critical(list, "stat(%s) failed: %m",
						  path);
			return -1;
		}
		ret = 0;
	}

	alt_path = dbox_get_alt_path(storage, path);
	if (alt_path != NULL)
		(void)rmdir(alt_path);

	if (rmdir(path) == 0)
		return ret;
	else if (errno == ENOTEMPTY) {
		if (deleted)
			return ret;
		mailbox_list_set_error(list, MAIL_ERROR_NOTFOUND,
			t_strdup_printf("Directory %s isn't empty, "
					"can't delete it.", name));
	} else if (!mailbox_list_set_error_from_errno(list)) {
		mailbox_list_set_critical(list, "rmdir() failed for %s: %m",
					  path);
	}
	return -1;
}

static bool
dbox_list_rename_get_alt_paths(struct mailbox_list *list,
			       const char *oldname, const char *newname,
			       const char **oldpath_r, const char **newpath_r)
{
	struct dbox_storage *storage = DBOX_LIST_CONTEXT(list);
	const char *path;

	if (storage->alt_dir == NULL)
		return FALSE;

	path = mailbox_list_get_path(list, oldname, MAILBOX_LIST_PATH_TYPE_DIR);
	*oldpath_r = dbox_get_alt_path(storage, path);
	if (*oldpath_r == NULL)
		return FALSE;

	path = mailbox_list_get_path(list, newname, MAILBOX_LIST_PATH_TYPE_DIR);
	*newpath_r = dbox_get_alt_path(storage, path);
	i_assert(*newpath_r != NULL);
	return TRUE;
}

static int
dbox_list_rename_mailbox_pre(struct mailbox_list *list,
			     const char *oldname, const char *newname)
{
	const char *alt_oldpath, *alt_newpath;
	struct stat st;

	if (!dbox_list_rename_get_alt_paths(list, oldname, newname,
					    &alt_oldpath, &alt_newpath))
		return 0;

	if (stat(alt_newpath, &st) == 0) {
		/* race condition or a directory left there lying around?
		   safest to just report error. */
		mailbox_list_set_error(list, MAIL_ERROR_EXISTS,
				       "Target mailbox already exists");
		return -1;
	} else if (errno != ENOENT) {
		mailbox_list_set_critical(list, "stat(%s) failed: %m",
					  alt_newpath);
		return -1;
	}
	return 0;
}

static int
dbox_list_rename_mailbox(struct mailbox_list *list,
			 const char *oldname, const char *newname)
{
	struct dbox_storage *storage = DBOX_LIST_CONTEXT(list);
	const char *alt_oldpath, *alt_newpath;

	if (storage->list_module_ctx.super.rename_mailbox(list, oldname,
							  newname) < 0)
		return -1;

	if (!dbox_list_rename_get_alt_paths(list, oldname, newname,
					    &alt_oldpath, &alt_newpath))
		return 0;

	if (rename(alt_oldpath, alt_newpath) == 0) {
		/* ok */
	} else if (errno != ENOENT) {
		/* renaming is done already, so just log the error */
		mailbox_list_set_critical(list, "rename(%s, %s) failed: %m",
					  alt_oldpath, alt_newpath);
	}
	return 0;
}

static void dbox_notify_changes(struct mailbox *box)
{
	struct dbox_mailbox *mbox = (struct dbox_mailbox *)box;
	const char *path;

	if (box->notify_callback == NULL)
		index_mailbox_check_remove_all(&mbox->ibox);
	else {
		path = t_strdup_printf("%s/"DBOX_INDEX_PREFIX".log",
				       mbox->path);
		index_mailbox_check_add(&mbox->ibox, path);
	}
}

static int dbox_list_iter_is_mailbox(struct mailbox_list_iterate_context *ctx
				      			ATTR_UNUSED,
				     const char *dir, const char *fname,
				     const char *mailbox_name ATTR_UNUSED,
				     enum mailbox_list_file_type type,
				     enum mailbox_info_flags *flags)
{
	const char *path, *maildir_path;
	struct stat st, st2;
	int ret = 1;

	/* try to avoid stat() with these checks */
	if (type != MAILBOX_LIST_FILE_TYPE_DIR &&
	    type != MAILBOX_LIST_FILE_TYPE_SYMLINK &&
	    type != MAILBOX_LIST_FILE_TYPE_UNKNOWN) {
		/* it's a file */
		*flags |= MAILBOX_NOSELECT | MAILBOX_NOINFERIORS;
		return 0;
	}

	/* need to stat() then */
	path = t_strconcat(dir, "/", fname, NULL);
	if (stat(path, &st) == 0) {
		if (!S_ISDIR(st.st_mode)) {
			/* non-directory */
			*flags |= MAILBOX_NOSELECT | MAILBOX_NOINFERIORS;
			ret = 0;
		} else if (st.st_nlink == 2) {
			/* no subdirectories */
			*flags |= MAILBOX_NOCHILDREN;
		} else if (*ctx->list->set.maildir_name != '\0') {
			/* default configuration: we have one directory
			   containing the mailboxes. if there are 3 links,
			   either this is a selectable mailbox without children
			   or non-selectable mailbox with children */
			if (st.st_nlink > 3)
				*flags |= MAILBOX_CHILDREN;
		} else {
			/* non-default configuration: all subdirectories are
			   child mailboxes. */
			if (st.st_nlink > 2)
				*flags |= MAILBOX_CHILDREN;
		}
	} else if (errno == ENOENT) {
		/* doesn't exist - probably a non-existing subscribed mailbox */
		*flags |= MAILBOX_NONEXISTENT;
	} else {
		/* non-selectable. probably either access denied, or symlink
		   destination not found. don't bother logging errors. */
		*flags |= MAILBOX_NOSELECT;
	}
	if ((*flags & (MAILBOX_NOSELECT | MAILBOX_NONEXISTENT)) == 0) {
		/* make sure it's a selectable mailbox */
		maildir_path = t_strconcat(path, "/"DBOX_MAILDIR_NAME, NULL);
		if (stat(maildir_path, &st2) < 0 || !S_ISDIR(st2.st_mode))
			*flags |= MAILBOX_NOSELECT;
		if (st.st_nlink == 3 && *ctx->list->set.maildir_name != '\0') {
			/* now we know what link count 3 means. */
			if ((*flags & MAILBOX_NOSELECT) != 0)
				*flags |= MAILBOX_CHILDREN;
			else
				*flags |= MAILBOX_NOCHILDREN;
		}
	}
	return ret;
}

static void dbox_class_init(void)
{
	dbox_transaction_class_init();
}

static void dbox_class_deinit(void)
{
	dbox_transaction_class_deinit();
}

struct mail_storage dbox_storage = {
	MEMBER(name) DBOX_STORAGE_NAME,
	MEMBER(mailbox_is_file) FALSE,

	{
                dbox_get_setting_parser_info,
		dbox_class_init,
		dbox_class_deinit,
		dbox_alloc,
		dbox_create,
		dbox_destroy,
		NULL,
		dbox_mailbox_open,
		dbox_mailbox_create
	}
};

struct mailbox dbox_mailbox = {
	MEMBER(name) NULL, 
	MEMBER(storage) NULL, 

	{
		index_storage_is_readonly,
		index_storage_allow_new_keywords,
		index_storage_mailbox_enable,
		dbox_storage_mailbox_close,
		index_storage_get_status,
		NULL,
		NULL,
		dbox_storage_sync_init,
		index_mailbox_sync_next,
		index_mailbox_sync_deinit,
		NULL,
		dbox_notify_changes,
		index_transaction_begin,
		index_transaction_commit,
		index_transaction_rollback,
		index_transaction_set_max_modseq,
		index_keywords_create,
		index_keywords_free,
		index_keyword_is_valid,
		index_storage_get_seq_range,
		index_storage_get_uid_range,
		index_storage_get_expunged_uids,
		NULL,
		NULL,
		NULL,
		dbox_mail_alloc,
		index_header_lookup_init,
		index_header_lookup_ref,
		index_header_lookup_unref,
		index_storage_search_init,
		index_storage_search_deinit,
		index_storage_search_next_nonblock,
		index_storage_search_next_update_seq,
		dbox_save_alloc,
		dbox_save_begin,
		dbox_save_continue,
		dbox_save_finish,
		dbox_save_cancel,
		dbox_copy,
		index_storage_is_inconsistent
	}
};<|MERGE_RESOLUTION|>--- conflicted
+++ resolved
@@ -56,29 +56,22 @@
 		       const char **layout_r, const char **alt_dir_r,
 		       const char **error_r)
 {
-<<<<<<< HEAD
-	const char *subs_fname = DBOX_SUBSCRIPTION_FILE_NAME;
-	bool debug = (storage->flags & MAIL_STORAGE_FLAG_DEBUG) != 0;
-=======
-	bool debug = storage->set->mail_debug;
->>>>>>> 2fde0587
-
 	*layout_r = "fs";
 
 	memset(list_set, 0, sizeof(*list_set));
-	list_set->subscription_fname = subs_fname;
+	list_set->subscription_fname = DBOX_SUBSCRIPTION_FILE_NAME;
 	list_set->maildir_name = DBOX_MAILDIR_NAME;
 	list_set->mailbox_dir_name = DBOX_MAILBOX_DIR_NAME;
 
 	if (data == NULL || *data == '\0' || *data == ':') {
 		/* we won't do any guessing for this format. */
-		if (debug)
+		if (storage->set->mail_debug)
 			i_info("dbox: mailbox location not given");
 		*error_r = "Root mail directory not given";
 		return -1;
 	}
 
-	if (debug)
+	if (storage->set->mail_debug)
 		i_info("dbox: data=%s", data);
 	if (mailbox_list_settings_parse(data, list_set, storage->ns,
 					layout_r, alt_dir_r, error_r) < 0)
@@ -111,7 +104,7 @@
 	struct dbox_storage *storage = (struct dbox_storage *)_storage;
 	struct mailbox_list_settings list_set;
 	struct stat st;
-	const char *layout, *alt_dir, *dir, *value;
+	const char *layout, *alt_dir, *dir;
 
 	if (dbox_get_list_settings(&list_set, data, _storage,
 				   &layout, &alt_dir, error_r) < 0)
@@ -151,48 +144,12 @@
 		return -1;
 	}
 
-<<<<<<< HEAD
-	value = getenv("DBOX_ROTATE_SIZE");
-	if (value != NULL)
-		storage->rotate_size = (uoff_t)strtoul(value, NULL, 10) * 1024;
-	else
-		storage->rotate_size = DBOX_DEFAULT_ROTATE_SIZE;
-	value = getenv("DBOX_ROTATE_MIN_SIZE");
-	if (value != NULL)
-		storage->rotate_min_size = (uoff_t)strtoul(value, NULL, 10) * 1024;
-	else
-		storage->rotate_min_size = DBOX_DEFAULT_ROTATE_MIN_SIZE;
-	if (storage->rotate_min_size > storage->rotate_size)
-		storage->rotate_min_size = storage->rotate_size;
-	value = getenv("DBOX_ROTATE_DAYS");
-	if (value != NULL)
-		storage->rotate_days = (unsigned int)strtoul(value, NULL, 10);
-	else
-		storage->rotate_days = DBOX_DEFAULT_ROTATE_DAYS;
-	value = getenv("DBOX_MAX_OPEN_FILES");
-	if (value != NULL)
-		storage->max_open_files = (unsigned int)strtoul(value, NULL, 10);
-	else
-		storage->max_open_files = DBOX_DEFAULT_MAX_OPEN_FILES;
-	value = getenv("DBOX_PURGE_MIN_PERCENTAGE");
-	if (value != NULL)
-		storage->purge_min_percentage = (unsigned int)strtoul(value, NULL, 10);
-	else
-		storage->purge_min_percentage = DBOX_DEFAULT_PURGE_MIN_PERCENTAGE;
-
-	if (storage->max_open_files <= 1) {
+	storage->set = mail_storage_get_driver_settings(_storage);
+	if (storage->set->dbox_max_open_files <= 1) {
 		/* we store file offsets in a 32bit integer. */
 		*error_r = "dbox_max_open_files must be at least 2";
 		return -1;
 	}
-	if (storage->rotate_size > (uint32_t)-1) {
-		/* we store file offsets in a 32bit integer. */
-		*error_r = "dbox_rotate_size must be less than 4 GB";
-		return -1;
-	}
-=======
-	storage->set = mail_storage_get_driver_settings(_storage);
->>>>>>> 2fde0587
 
 	if (mailbox_list_alloc(layout, &_storage->list, error_r) < 0)
 		return -1;
@@ -207,9 +164,7 @@
 				storage, &storage->list_module_ctx);
 
 	/* finish list init after we've overridden vfuncs */
-<<<<<<< HEAD
-	mailbox_list_init(_storage->list, _storage->ns, &list_set,
-			  mail_storage_get_list_flags(_storage->flags));
+	mailbox_list_init(_storage->list, _storage->ns, &list_set, 0);
 
 	dir = mailbox_list_get_path(storage->storage.list, NULL,
 				    MAILBOX_LIST_PATH_TYPE_DIR);
@@ -217,15 +172,13 @@
 					   "/"DBOX_GLOBAL_DIR_NAME, NULL);
 	storage->alt_storage_dir = p_strconcat(_storage->pool, alt_dir,
 					       "/"DBOX_GLOBAL_DIR_NAME, NULL);
-	i_array_init(&storage->open_files, I_MIN(storage->max_open_files, 128));
+	i_array_init(&storage->open_files,
+		     I_MIN(storage->set->dbox_max_open_files, 128));
 
 	storage->map = dbox_map_init(storage);
 	mailbox_list_get_permissions(storage->storage.list, NULL,
 				     &storage->create_mode,
 				     &storage->create_gid);
-=======
-	mailbox_list_init(_storage->list, _storage->ns, &list_set, 0);
->>>>>>> 2fde0587
 	return 0;
 }
 
@@ -294,13 +247,6 @@
 	mbox->path = p_strdup(pool, path);
 	mbox->alt_path = p_strdup(pool, dbox_get_alt_path(storage, path));
 	mbox->storage = storage;
-<<<<<<< HEAD
-=======
-	mbox->last_interactive_change = ioloop_time;
-
-	i_array_init(&mbox->open_files,
-		     I_MIN(storage->set->dbox_max_open_files, 128));
->>>>>>> 2fde0587
 
 	mbox->dbox_ext_id =
 		mail_index_ext_register(index, "dbox", 0,
@@ -480,6 +426,8 @@
 dbox_mailbox_unref_mails(struct dbox_storage *storage, const char *path)
 {
 	struct mailbox_list *list = storage->storage.list;
+	const struct mail_storage_settings *old_set;
+	struct mail_storage_settings tmp_set;
 	struct mailbox *box;
 	struct dbox_mailbox *mbox;
 	const struct mail_index_header *hdr;
@@ -487,16 +435,17 @@
 	struct dbox_map_transaction_context *map_trans;
 	ARRAY_TYPE(uint32_t) map_uids;
 	const void *data;
-	bool expunged, old_fs_access;
+	bool expunged;
 	uint32_t seq;
 	int ret;
 
-	old_fs_access = (list->flags & MAILBOX_LIST_FLAG_FULL_FS_ACCESS) != 0;
-	list->flags |= MAILBOX_LIST_FLAG_FULL_FS_ACCESS;
+	old_set = list->mail_set;
+	tmp_set = *list->mail_set;
+	tmp_set.mail_full_filesystem_access = TRUE;
+	list->mail_set = &tmp_set;
 	box = dbox_open(storage, path, MAILBOX_OPEN_IGNORE_ACLS |
 			MAILBOX_OPEN_KEEP_RECENT);
-	if (!old_fs_access)
-		list->flags &= ~MAILBOX_LIST_FLAG_FULL_FS_ACCESS;
+	list->mail_set = old_set;
 	if (box == NULL)
 		return -1;
 	mbox = (struct dbox_mailbox *)box;
@@ -504,7 +453,7 @@
 	/* get a list of all map_uids in this mailbox */
 	i_array_init(&map_uids, 128);
 	hdr = mail_index_get_header(mbox->ibox.view);
-	for (seq = 1; seq <= hdr->messages_count; hdr++) {
+	for (seq = 1; seq <= hdr->messages_count; seq++) {
 		mail_index_lookup_ext(mbox->ibox.view, seq, mbox->dbox_ext_id,
 				      &data, &expunged);
 		dbox_rec = data;
