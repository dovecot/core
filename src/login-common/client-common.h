#ifndef CLIENT_COMMON_H
#define CLIENT_COMMON_H

#include "network.h"
#include "login-proxy.h"
#include "sasl-server.h"
#include "master-login.h" /* for LOGIN_MAX_SESSION_ID_LEN */

#define LOGIN_MAX_MASTER_PREFIX_LEN 128

/* max. size of input buffer. this means:

   IMAP: Max. length of command's all parameters. SASL-IR is read into
         a separate larger buffer.
   POP3: Max. length of a command line (spec says 512 would be enough)
*/
#define LOGIN_MAX_INBUF_SIZE \
	(MASTER_AUTH_MAX_DATA_SIZE - LOGIN_MAX_MASTER_PREFIX_LEN - \
	 LOGIN_MAX_SESSION_ID_LEN)
/* max. size of output buffer. if it gets full, the client is disconnected.
   SASL authentication gives the largest output. */
#define LOGIN_MAX_OUTBUF_SIZE 4096

/* Max. length of SASL authentication buffer. */
#define LOGIN_MAX_AUTH_BUF_SIZE 8192

/* Disconnect client after this many milliseconds if it hasn't managed
   to log in yet. */
#define CLIENT_LOGIN_TIMEOUT_MSECS (MASTER_LOGIN_TIMEOUT_SECS*1000)

#define AUTH_SERVER_WAITING_MSG \
	"Waiting for authentication process to respond.."
#define AUTH_MASTER_WAITING_MSG \
	"Waiting for authentication master process to respond.."

enum client_disconnect_reason {
	CLIENT_DISCONNECT_TIMEOUT,
	CLIENT_DISCONNECT_SYSTEM_SHUTDOWN,
	CLIENT_DISCONNECT_RESOURCE_CONSTRAINT,
	CLIENT_DISCONNECT_INTERNAL_ERROR
};

enum client_auth_result {
	CLIENT_AUTH_RESULT_SUCCESS,
	CLIENT_AUTH_RESULT_REFERRAL_SUCCESS,
	CLIENT_AUTH_RESULT_REFERRAL_NOLOGIN,
	CLIENT_AUTH_RESULT_ABORTED,
	CLIENT_AUTH_RESULT_AUTHFAILED,
	CLIENT_AUTH_RESULT_AUTHFAILED_REASON,
	CLIENT_AUTH_RESULT_AUTHZFAILED,
	CLIENT_AUTH_RESULT_TEMPFAIL,
	CLIENT_AUTH_RESULT_SSL_REQUIRED
};

struct client_auth_reply {
	const char *master_user, *reason;
	/* for proxying */
	const char *host, *hostip, *destuser, *password;
	unsigned int port;
	unsigned int proxy_timeout_msecs;
	unsigned int proxy_refresh_secs;
	enum login_proxy_ssl_flags ssl_flags;

	unsigned int proxy:1;
	unsigned int temp:1;
	unsigned int nologin:1;
	unsigned int authz_failure:1;
};

struct client_vfuncs {
	struct client *(*alloc)(pool_t pool);
	void (*create)(struct client *client, void **other_sets);
	void (*destroy)(struct client *client);
	void (*notify_auth_ready)(struct client *client);
	void (*notify_disconnect)(struct client *client,
				  enum client_disconnect_reason reason,
				  const char *text);
	void (*notify_status)(struct client *client,
			      bool bad, const char *text);
	void (*notify_starttls)(struct client *client,
				bool success, const char *text);
	void (*starttls)(struct client *client);
	void (*input)(struct client *client);
	void (*auth_send_challenge)(struct client *client, const char *data);
	void (*auth_parse_response)(struct client *client);
	void (*auth_result)(struct client *client,
			    enum client_auth_result result,
			    const struct client_auth_reply *reply,
			    const char *text);
	void (*proxy_reset)(struct client *client);
	int (*proxy_parse_line)(struct client *client, const char *line);
	void (*proxy_error)(struct client *client, const char *text);
};

struct client {
	struct client *prev, *next;
	pool_t pool;
	struct client_vfuncs v;

	time_t created;
	int refcount;

	struct ip_addr local_ip;
	struct ip_addr ip;
	unsigned int local_port, remote_port;
	struct ssl_proxy *ssl_proxy;
	const struct login_settings *set;
	const char *session_id;

	int fd;
	struct istream *input;
	struct ostream *output;
	struct io *io;
	struct timeout *to_auth_waiting;
	struct timeout *to_disconnect;

	unsigned char *master_data_prefix;
	unsigned int master_data_prefix_len;

	struct login_proxy *login_proxy;
	char *proxy_user, *proxy_master_user, *proxy_password;
	unsigned int proxy_state;
	unsigned int proxy_ttl;

	char *auth_mech_name;
	struct auth_client_request *auth_request;
	string_t *auth_response;
	time_t auth_first_started, auth_finished;
	const char *sasl_final_resp;

	unsigned int master_auth_id;
	unsigned int master_tag;
	sasl_server_callback_t *sasl_callback;

	unsigned int bad_counter;
	unsigned int auth_attempts, auth_successes;
	pid_t mail_pid;

	char *virtual_user;
	unsigned int destroyed:1;
	unsigned int input_blocked:1;
	unsigned int login_success:1;
	unsigned int starttls:1;
	unsigned int tls:1;
	unsigned int secured:1;
	unsigned int trusted:1;
	unsigned int ssl_servername_settings_read:1;
	unsigned int authenticating:1;
	unsigned int auth_tried_disabled_plaintext:1;
	unsigned int auth_tried_unsupported_mech:1;
	unsigned int auth_try_aborted:1;
	unsigned int auth_initializing:1;
	unsigned int auth_process_comm_fail:1;
	unsigned int proxy_auth_failed:1;
	unsigned int auth_waiting:1;
<<<<<<< HEAD
	unsigned int notified_auth_ready:1;
	unsigned int notified_disconnect:1;
=======
	unsigned int auth_user_disabled:1;
	unsigned int auth_pass_expired:1;
>>>>>>> 9a656df9
	/* ... */
};

extern struct client *clients;

struct client *
client_create(int fd, bool ssl, pool_t pool,
	      const struct login_settings *set, void **other_sets,
	      const struct ip_addr *local_ip, const struct ip_addr *remote_ip);
void client_destroy(struct client *client, const char *reason);
void client_destroy_success(struct client *client, const char *reason);
void client_destroy_internal_failure(struct client *client);

void client_ref(struct client *client);
bool client_unref(struct client **client);

void client_cmd_starttls(struct client *client);

unsigned int clients_get_count(void) ATTR_PURE;

void client_set_title(struct client *client);
void client_log(struct client *client, const char *msg);
void client_log_err(struct client *client, const char *msg);
void client_log_warn(struct client *client, const char *msg);
const char *client_get_extra_disconnect_reason(struct client *client);
<<<<<<< HEAD

void client_auth_respond(struct client *client, const char *response);
void client_auth_abort(struct client *client);
void client_auth_fail(struct client *client, const char *text);
=======
bool client_is_trusted(struct client *client);
void client_auth_failed(struct client *client);
const char *client_get_session_id(struct client *client);
>>>>>>> 9a656df9

bool client_read(struct client *client);
void client_input(struct client *client);

void client_notify_auth_ready(struct client *client);
void client_notify_status(struct client *client, bool bad, const char *text);
void client_notify_disconnect(struct client *client,
			      enum client_disconnect_reason reason,
			      const char *text);

void client_send_raw_data(struct client *client, const void *data, size_t size);
void client_send_raw(struct client *client, const char *data);

void client_set_auth_waiting(struct client *client);
void client_auth_send_challenge(struct client *client, const char *data);
void client_auth_parse_response(struct client *client);
int client_auth_begin(struct client *client, const char *mech_name,
		      const char *init_resp);
bool client_check_plaintext_auth(struct client *client, bool pass_sent);
int client_auth_read_line(struct client *client);

void client_proxy_finish_destroy_client(struct client *client);
void client_proxy_log_failure(struct client *client, const char *line);
void client_proxy_failed(struct client *client, bool send_line);

void clients_notify_auth_connected(void);
void client_destroy_oldest(void);
void clients_destroy_all(void);
void clients_destroy_all_reason(const char *reason);

#endif<|MERGE_RESOLUTION|>--- conflicted
+++ resolved
@@ -153,13 +153,10 @@
 	unsigned int auth_process_comm_fail:1;
 	unsigned int proxy_auth_failed:1;
 	unsigned int auth_waiting:1;
-<<<<<<< HEAD
+	unsigned int auth_user_disabled:1;
+	unsigned int auth_pass_expired:1;
 	unsigned int notified_auth_ready:1;
 	unsigned int notified_disconnect:1;
-=======
-	unsigned int auth_user_disabled:1;
-	unsigned int auth_pass_expired:1;
->>>>>>> 9a656df9
 	/* ... */
 };
 
@@ -185,16 +182,11 @@
 void client_log_err(struct client *client, const char *msg);
 void client_log_warn(struct client *client, const char *msg);
 const char *client_get_extra_disconnect_reason(struct client *client);
-<<<<<<< HEAD
 
 void client_auth_respond(struct client *client, const char *response);
 void client_auth_abort(struct client *client);
 void client_auth_fail(struct client *client, const char *text);
-=======
-bool client_is_trusted(struct client *client);
-void client_auth_failed(struct client *client);
 const char *client_get_session_id(struct client *client);
->>>>>>> 9a656df9
 
 bool client_read(struct client *client);
 void client_input(struct client *client);
